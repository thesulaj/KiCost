--- conflicted
+++ resolved
@@ -217,27 +217,8 @@
 
             # Now look for the link that goes with the closest matching part number.
             for l in product_links:
-<<<<<<< HEAD
-                if (not l.get('href', '').startswith('./katalog')) and l.text == match:
-                    # Get the tree for the linked-to page and return that.
-                    logger.log(DEBUG_OBSESSIVE,'Selecting {} from product table for {} from {}'.format(l.text, pn, dist))
-                    # TODO: The current implementation does up to four HTTP
-                    # requests per part (search, part details page for TME P/N,
-                    # XHR for pricing information, and XHR for stock
-                    # availability). This is mainly for the compatibility with
-                    # other distributor implementations (html_tree gets passed
-                    # to all functions).
-                    # A modified implementation (which would pass JSON data
-                    # obtained by the XHR instead of the HTML DOM tree) might be
-                    # able to do the same with just two requests (search for TME
-                    # P/N, XHR for pricing and stock availability).
-                    return get_part_html_tree(dist, pn, extra_search_terms,
-                                              url=l.get('href', ''),
-                                              descend=descend-1,
-                                              scrape_retries=scrape_retries)
-=======
                 try:
-                    if (not l['href'].startswith('./katalog')) and l.text == match:
+                    if (not l.get('href', '').startswith('./katalog')) and l.text == match:
                         # Get the tree for the linked-to page and return that.
                         logger.log(DEBUG_OBSESSIVE,'Selecting {} from product table for {} from {}'.format(l.text, pn, dist))
                         # TODO: The current implementation does up to four HTTP
@@ -251,10 +232,11 @@
                         # able to do the same with just two requests (search for TME
                         # P/N, XHR for pricing and stock availability).
                         return get_part_html_tree(dist, pn, extra_search_terms,
-                                                  url=l['href'], descend=descend-1, scrape_retries=scrape_retries)
+                                                  url=l.get('href', ''),
+                                                  descend=descend-1,
+                                                  scrape_retries=scrape_retries)
                 except KeyError:
                     pass    # This happens if there is no 'href' in the link, so just skip it.
->>>>>>> b7f6785b
 
     # I don't know what happened here, so give up.
     logger.log(DEBUG_OBSESSIVE,'Unknown error for {} from {}'.format(pn, dist))
