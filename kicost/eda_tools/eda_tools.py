--- conflicted
+++ resolved
@@ -1,610 +1,601 @@
-# -*- coding: utf-8 -*- 
-# MIT license
-#
-# Copyright (C) 2018 by XESS Corporation / Hildo Guillardi Júnior
-#
-# Permission is hereby granted, free of charge, to any person obtaining a copy
-# of this software and associated documentation files (the "Software"), to deal
-# in the Software without restriction, including without limitation the rights
-# to use, copy, modify, merge, publish, distribute, sublicense, and/or sell
-# copies of the Software, and to permit persons to whom the Software is
-# furnished to do so, subject to the following conditions:
-#
-# The above copyright notice and this permission notice shall be included in
-# all copies or substantial portions of the Software.
-#
-# THE SOFTWARE IS PROVIDED "AS IS", WITHOUT WARRANTY OF ANY KIND, EXPRESS OR
-# IMPLIED, INCLUDING BUT NOT LIMITED TO THE WARRANTIES OF MERCHANTABILITY,
-# FITNESS FOR A PARTICULAR PURPOSE AND NONINFRINGEMENT. IN NO EVENT SHALL THE
-# AUTHORS OR COPYRIGHT HOLDERS BE LIABLE FOR ANY CLAIM, DAMAGES OR OTHER
-# LIABILITY, WHETHER IN AN ACTION OF CONTRACT, TORT OR OTHERWISE, ARISING FROM,
-# OUT OF OR IN CONNECTION WITH THE SOFTWARE OR THE USE OR OTHER DEALINGS IN
-# THE SOFTWARE.
-
-# Author information.
-__author__ = 'Hildo Guillardi Junior'
-__webpage__ = 'https://github.com/hildogjr/'
-__company__ = 'University of Campinas - Brazil'
-
-# Libraries.
-import re, os # Regular expression parser and matches.
-from sys import exit # Exit in the error.
-from ..kicost import logger, DEBUG_OVERVIEW, DEBUG_DETAILED, DEBUG_OBSESSIVE # Debug configurations.
-from ..distributors import distributors # Distributors name to use as field.
-from ..kicost import distributors, SEPRTR
-from . import eda_tool # EDA dictionary with the features.
-
-__all__ = ['file_eda_match', 'subpart_qty', 'groups_sort', 'collapse_refs', 'group_parts']
-
-# Qty and part separators are escaped by preceding with '\' = (?<!\\)
-QTY_SEPRTR  = r'(?<!\\)\s*[:]\s*'  # Separator for the subpart quantity and the part number, remove the lateral spaces.
-PART_SEPRTR = r'(?<!\\)\s*[;,]\s*' # Separator for the part numbers in a list, remove the lateral spaces.
-ESC_FIND = r'\\\s*([;,:])\s*'      # Used to remove backslash from escaped qty & manf# separators.
-SUB_SEPRTR  = '#' # Subpart separator for a part reference.
-REPLICATE_MANF = '~' # Character used to replicate the last manufacture name (`manf` field) in multiparts.
-# Reference string order to the spreadsheet. Use this to
-# group the elements in sequencial rows.
-BOM_ORDER = 'u,q,d,t,y,x,c,r,s,j,p,cnn,con'
-
-# Regular expression for detecting part reference ids consisting of a
-# prefix of letters followed by a sequence of digits, such as 'LED10'
-# or a sequence of digits followed by a subpart number like 'CONN1#3'.
-# There can even be an interposer character so 'LED.10', 'LED_10',
-# 'LED_BLUE-10', 'TEST&PIN+2' or 'TEST+SUPPLY' is also OK.
-# References with numbers at the end are allowed by some EDAs.
-PART_REF_REGEX_NOT_ALLOWED = '[\+\.\(\)\*]'
-PART_REF_REGEX_SPECIAL_CHAR_REF = '\+\-\=\s\_\.\(\)\$\*\&'
-PART_REF_REGEX = re.compile('(?P<prefix>[a-z{sc}\d]*[a-z{sc}])(?P<num>((?P<ref_num>\d+)({sp}(?P<subpart_num>\d+))?)?)'.format(sc=PART_REF_REGEX_SPECIAL_CHAR_REF, sp=SUB_SEPRTR), re.IGNORECASE)
-
-# Generate a dictionary to translate all the different ways people might want
-# to refer to part numbers, vendor numbers, and such.
-field_name_translations = {
-    'mpn': 'manf#',
-    'pn': 'manf#',
-    'manf_num': 'manf#',
-    'manf-num': 'manf#',
-    'mfg_num': 'manf#',
-    'mfg-num': 'manf#',
-    'mfg#': 'manf#',
-    'man_num': 'manf#',
-    'man-num': 'manf#',
-    'man#': 'manf#',
-    'mnf_num': 'manf#',
-    'mnf-num': 'manf#',
-    'mnf#': 'manf#',
-    'mfr_num': 'manf#',
-    'mfr-num': 'manf#',
-    'mfr#': 'manf#',
-    'part-num': 'manf#',
-    'part_num': 'manf#',
-    'p#': 'manf#',
-    'part#': 'manf#',
-}
-for stub in ['part#', '#', 'p#', 'pn', 'vendor#', 'vp#', 'vpn', 'num']:
-    for dist in distributors:
-        field_name_translations[dist + stub] = dist + '#'
-        field_name_translations[dist + '_' + stub] = dist + '#'
-        field_name_translations[dist + '-' + stub] = dist + '#'
-field_name_translations.update(
-    {
-        'manf': 'manf',
-        'manufacturer': 'manf',
-        'mnf': 'manf',
-        'man': 'manf',
-        'mfg': 'manf',
-        'mfr': 'manf',
-    }
-)
-field_name_translations.update(
-    {
-        'variant': 'variant',
-        'version': 'variant',
-        'dnp': 'dnp',
-        'nopop': 'dnp',
-        'description': 'desc',
-    }
-)
-
-
-def file_eda_match(file_name):
-    '''Verify with which EDA the file matches.'''
-    # Return the EDA name with the file matches or `None` if not founded.
-    file_handle = open(file_name, 'r')
-    content = file_handle.read()
-    extension = os.path.splitext(file_name)[1]
-    for name, defs in eda_tool.items():
-        #print(name, extension==defs['file']['extension'], re.search(defs['file']['content'], content, re.IGNORECASE))
-        if re.search(defs['file']['content'], content, re.IGNORECASE)\
-            and extension==defs['file']['extension']:
-                file_handle.close()
-                return name
-    file_handle.close()
-    return None
-
-
-
-# Temporary class for storing part group information.
-class IdenticalComponents(object):
-    pass
-
-def group_parts(components):
-    '''Group common parts after preprocessing from XML or CSV files.'''
-    
-    # Split multi-components into individual subparts.
-    components = subpart_split(components)
-
-    # Now partition the parts into groups of like components.
-    # First, get groups of identical components but ignore any manufacturer's
-    # part numbers that may be assigned. Just collect those in a list for each group.
-    logger.log(DEBUG_OVERVIEW, 'Get groups of identical components...')
-    component_groups = {}
-    for ref, fields in list(components.items()): # part references and field values.
-
-        # Take the field keys and values of each part and create a hash.
-        # Use the hash as the key to a dictionary that stores lists of
-        # part references that have identical field values. The important fields
-        # are the reference prefix ('R', 'C', etc.), value, and footprint.
-        # Don't use the manufacturer's part number when calculating the hash!
-        # Also, don't use any fields with SEPRTR in the label because that indicates
-        # a field used by a specific tool (including kicost).
-        hash_fields = {k: fields[k] for k in fields if k not in ('manf#','manf') and SEPRTR not in k}
-        h = hash(tuple(sorted(hash_fields.items())))
-
-        # Now add the hashed component to the group with the matching hash
-        # or create a new group if the hash hasn't been seen before.
-        try:
-            # Add next ref for identical part to the list.
-            component_groups[h].refs.append(ref)
-            # Also add any manufacturer's part number (or None) to the group's list.
-            component_groups[h].manf_nums.add(fields.get('manf#'))
-        except KeyError:
-            # This happens if it is the first part in a group, so the group
-            # doesn't exist yet.
-            component_groups[h] = IdenticalComponents()  # Add empty structure.
-            component_groups[h].refs = [ref]  # Init list of refs with first ref.
-            # Now add the manf. part num (or None) for this part to the group set.
-            component_groups[h].manf_nums = set([fields.get('manf#')])
-
-    # Now we have groups of seemingly identical parts. But some of the parts
-    # within a group may have different manufacturer's part numbers, and these
-    # groups may need to be split into smaller groups of parts all having the
-    # same manufacturer's number. Here are the cases that need to be handled:
-    #   One manf# number: All parts have the same manf#. Don't split this group.
-    #   Two manf# numbers, but one is None: Some of the parts have no manf# but
-    #       are otherwise identical to the other parts in the group. Don't split
-    #       this group. Instead, propagate the non-None manf# to all the parts.
-    #   Two manf#, neither is None: All parts have non-None manf# numbers.
-    #       Split the group into two smaller groups of parts all having the same
-    #       manf#.
-    #   Three or more manf#: Split this group into smaller groups, each one with
-    #       parts having the same manf#, even if it's None. It's impossible to
-    #       determine which manf# the None parts should be assigned to, so leave
-    #       their manf# as None.
-    new_component_groups = [] # Copy new component groups into this.
-    for g, grp in list(component_groups.items()):
-        num_manf_nums = len(grp.manf_nums)
-        if num_manf_nums == 1:
-            new_component_groups.append(grp)
-            continue  # Single manf#. Don't split this group.
-        elif num_manf_nums == 2 and None in grp.manf_nums:
-            new_component_groups.append(grp)
-            continue  # Two manf#, but one of them is None. Don't split this group.
-        # Otherwise, split the group into subgroups, each with the same manf#.
-        for manf_num in grp.manf_nums:
-            sub_group = IdenticalComponents()
-            sub_group.manf_nums = [manf_num]
-            sub_group.refs = []
-
-            for ref in grp.refs:
-                # Use get() which returns None if the component has no manf# field.
-                # That will match if the group manf_num is also None.
-                if components[ref].get('manf#') == manf_num:
-                    sub_group.refs.append(ref)
-
-            new_component_groups.append(sub_group)
-
-    # Now get the values of all fields within the members of a group.
-    # These will become the field values for ALL members of that group.
-    for grp in new_component_groups:
-        grp_fields = {}
-        for ref in grp.refs:
-            for key, val in list(components[ref].items()):
-                if val is None: # Field with no value...
-                    continue # so ignore it.
-                if grp_fields.get(key): # This field has been seen before.
-                    if grp_fields[key] != val: # Flag if new field value not the same as old.
-                        raise Exception('field value mismatch: {} {} {}'.format(ref, key, val))
-                else: # First time this field has been seen in the group, so store it.
-                    grp_fields[key] = val
-        grp.fields = grp_fields
-
-    # Now return the list of identical part groups.
-    return new_component_groups
-
-
-def groups_sort(new_component_groups):
-    '''
-    Put the components groups in the spreadsheet rows in a spefic order
-    using the reference string of the components. The order is defined
-    by BOM_ORDER.
-    '''
-    ref_identifiers = re.split('(?<![\W\*\/])\s*,\s*|\s*,\s*(?![\W\*\/])',
-                BOM_ORDER, flags=re.IGNORECASE)
-    component_groups_order_old = list( range(0,len(new_component_groups)) )
-    component_groups_order_new = list()
-    component_groups_refs = [new_component_groups[g].fields.get('reference') for g in component_groups_order_old]
-    if logger.isEnabledFor(DEBUG_OBSESSIVE):
-        print('All ref identifier: ', ref_identifiers)
-        print(len(component_groups_order_old), 'groups of components')
-        print('Identifiers founded', component_groups_refs)
-    for ref_identifier in ref_identifiers:
-        component_groups_ref_match = [i for i in range(0,len(component_groups_refs)) if ref_identifier==component_groups_refs[i].lower()]
-        if logger.isEnabledFor(DEBUG_OBSESSIVE):
-            print('Identifier: ', ref_identifier, ' in ', component_groups_ref_match)
-        if len(component_groups_ref_match)>0:
-            # If found more than one group with the reference, use the 'manf#'
-            # as second order criterian.
-            if len(component_groups_ref_match)>1:
-                try:
-                    for item in component_groups_ref_match:
-                        component_groups_order_old.remove(item)
-                except ValueError:
-                    pass
-                # Examine 'manf#' and refs to get the order.
-                # Order by refs that have 'manf#' codes, that ones that don't have stay at the end of the group.
-                group_manf_list = [new_component_groups[h].fields.get('manf#') for h in component_groups_ref_match]
-                group_refs_list = [new_component_groups[h].refs for h in component_groups_ref_match]
-                sorted_groups = sorted(range(len(group_refs_list)), key=lambda k:(group_manf_list[k] is None,  group_refs_list[k]))
-                if logger.isEnabledFor(DEBUG_OBSESSIVE):
-                    print(group_manf_list,' > order: ', sorted_groups)
-                component_groups_ref_match = [component_groups_ref_match[i] for i in sorted_groups]
-                component_groups_order_new += component_groups_ref_match
-            else:
-                try:
-                    component_groups_order_old.remove(component_groups_ref_match[0])
-                except ValueError:
-                    pass
-                component_groups_order_new += component_groups_ref_match
-    # The new order is the found refs firt and at the last the not referenced in BOM_ORDER.
-    component_groups_order_new += component_groups_order_old # Add the missing references groups.
-    new_component_groups = [new_component_groups[i] for i in component_groups_order_new]
-    return new_component_groups
-
-
-def subpart_split(components):
-    '''
-    Take each part and the all manufacture/distributors combination
-    possibility to split in subpart the components part that have
-    more than one manufacture/distributors code.
-    For each designator...
-    For designator with a "single subpart" check with the quantity
-    is more than one.
-    '''
-    logger.log(DEBUG_OVERVIEW, 'Search for subparts within parts...')
-
-    dist = [d+'#' for d in distributors]
-    dist.append('manf#')
-
-    splitted_components = {}
-    for part_ref, part in components.items():
-        try:
-            # Divide the subparts in diferent parts keeping the other fields
-            # (reference, description, ...).
-            # First search for the used filed to manufacture/distributor numbers
-            # and how many subparts are in them. Use the loop also to extract the
-            # manufacture/distributor codes in list.
-            founded_fields = []
-            subparts_qty = 0
-            subparts_manf_code = dict()
-            for field_code in dist:
-                if field_code in part:
-                    subparts_qty = max(subparts_qty, 
-                            len( subpart_list(part[field_code]) ) ) # Quantity of sub parts.
-                    founded_fields += [field_code]
-                    subparts_manf_code[field_code] = subpart_list(part[field_code])
-            if not founded_fields:
-                splitted_components[part_ref] = part
-                continue # If not manf/distributor code pass to next.
-            # Divide the `manf` manufacture name.
-            try:
-                subparts_manf = subpart_list(part['manf'])
-                if len(subparts_manf)!=subparts_qty:
-                    if len(subparts_manf)==1:
-                        # If just one `manf`assumes that is for all.
-                        subparts_manf = [subparts_manf[0]]*subparts_qty
-                    else:
-                        # Exception `manf` and `manf#` length doesn't macth, fill with '' at the end.
-                        subparts_manf.extend(['']*(subparts_qty-len(subparts_manf)))
-            except KeyError:
-                subparts_manf = ['']*subparts_qty
-                pass
-
-            if logger.isEnabledFor(DEBUG_DETAILED):
-                print(part_ref, '>>', founded_fields)
-
-            # Second, if more than one subpart, split the sub parts as
-            # new components with the same description, footprint, and
-            # so on... Get the subpart.
-            if subparts_qty>1:
-                # Remove the actual part from the list.
-                part_actual = part
-                part_actual_value = part_actual['value']
-                subpart_part = ''
-                subpart_qty = ''
-                # Add the splited subparts.
-                for subparts_index in range(subparts_qty):
-                    # Create a sub component based on the main component with
-                    # the subparts. Modify the designator and the part. Create
-                    # a sub quantity field.
-                    subpart_actual = part_actual.copy()
-                    for field_manf_dist_code in founded_fields:
-                        # For each manufacture/distributor code take the same order of
-                        # the code list and split in each subpart. When not founded one
-                        # part, do not add.
-                        # e.g. U1:{'manf#':'PARTG1;PARTG2;PARTG3', 'mouser#''PARTM1;PARTM2'}
-                        # result:
-                        # U1.1:{'manf#':'PARTG1', 'mouser#':'PARTM1'}
-                        # U1.2:{'manf#':'PARTG2', 'mouser#':'PARTM2'}
-                        # U1.3:{'manf#':'PARTG3'}
-                        try:
-                            p_manf_code = subparts_manf_code[field_manf_dist_code][subparts_index]
-                            subpart_actual['value'] = '{v} - p{idx}/{total}'.format(
-                                            v=part_actual_value,
-                                            idx=subparts_index+1,
-                                            total=subparts_qty)
-                            subpart_qty, subpart_part = manf_code_qtypart(p_manf_code)
-                            subpart_actual[field_manf_dist_code] = subpart_part
-                            subpart_actual[field_manf_dist_code+'_qty'] = subpart_qty
-                            if logger.isEnabledFor(DEBUG_OBSESSIVE):
-                                print(subpart_actual)
-                        except IndexError:
-                            pass
-                    # Update the splitted `manf`(manufactures names).
-                    if subparts_manf[subparts_index]!=REPLICATE_MANF:
-                        # If the actual manufacture name is the defined as `REPLICATE_MANF`
-                        # replicate the last one.
-                        p_manf = subparts_manf[subparts_index]
-                    subpart_actual['manf'] = p_manf
-                    # Update the description and reference of the part.
-                    ref = part_ref + SUB_SEPRTR + str(subparts_index + 1)
-                    splitted_components[ref] = subpart_actual
-            else:
-                part_actual = part.copy()
-                for field_manf_dist_code in founded_fields:
-                    # When one "single subpart" also use the logic of quantity.
-                    try:
-                        p_manf_code = subparts_manf_code[field_manf_dist_code][0]
-                        part_qty, part_part = manf_code_qtypart(p_manf_code)
-                        part_actual[field_manf_dist_code] = part_part
-                        part_actual[field_manf_dist_code+'_qty'] = part_qty
-                        if logger.isEnabledFor(DEBUG_OBSESSIVE):
-                            print(part)
-                        splitted_components[part_ref] = part_actual
-                    except IndexError:
-                        pass
-        except KeyError:
-            continue
-
-    return splitted_components
-
-
-def subpart_qty(component):
-    '''
-    Calculate the string of the quantity of the item parsing the
-    referente (design) quantity and the sub quantity (in case that
-    was a sub part of a manufacture/distributor code).
-    '''
-    try:
-        subqty = component.fields.get('manf#_qty')
-
-        if logger.isEnabledFor(DEBUG_OBSESSIVE):
-            print('Qty>>',component.refs,'>>', subqty, '*',
-                    component.fields.get('manf#'))
-
-        if subqty != '1' and subqty != None:
-            string = '=CEILING({{}}*({subqty})*{qty},1)'.format(
-                            subqty=subqty,
-                            qty=len(component.refs))
-        else:
-            string = '={{}}*{qty}'.format(qty=len(component.refs))
-    except (KeyError, TypeError):
-        if logger.isEnabledFor(DEBUG_OBSESSIVE):
-            print('Qty>>',component.refs,'>>',len(component.refs))
-        string = '={{}}*{qty}'.format(qty=len(component.refs))
-    return string
-
-
-def subpart_list(part):
-    '''
-    Get the list of sub parts manufacture / distributor code
-    numbers stripping the spaces and keeping the sub part
-    quantity information, these have to be separated by
-    PART_SEPRTR definition.
-    '''
-    return re.split(PART_SEPRTR, part.strip())
-
-
-def manf_code_qtypart(subpart):
-    '''
-    Get the quantity and the part code of the sub part
-    manufacture / distributor. Test if was pre or post
-    multiplied by a constant.
-    Setting QTY_SEPRTR as '\:', we have
-    ' 4.5 : ADUM3150BRSZ-RL7' -> ('4.5', 'ADUM3150BRSZ-RL7')
-    '4/5  : ADUM3150BRSZ-RL7' -> ('4/5', 'ADUM3150BRSZ-RL7')
-    '7:ADUM3150BRSZ-RL7' -> ('7', 'ADUM3150BRSZ-RL7')
-    'ADUM3150BRSZ-RL7 :   7' -> ('7', 'ADUM3150BRSZ-RL7')
-    'ADUM3150BRSZ-RL7' -> ('1', 'ADUM3150BRSZ-RL7')
-    'ADUM3150BRSZ-RL7:' -> ('1', 'ADUM3150BRSZ-RL7') forgot the qty understood '1'
-    '''
-    subpart = re.sub(ESC_FIND, r'\1', subpart) # Remove any escape backslashes preceding PART_SEPRTR.
-    strings = re.split(QTY_SEPRTR, subpart)
-    if len(strings)==2:
-        # Search for numbers, matching with simple, frac and decimal ones.
-        num_format = re.compile("^\s*[\-\+]?\s*[0-9]*\s*[\.\/]*\s*?[0-9]*\s*$")
-        string0_test = re.match(num_format, strings[0])
-        string1_test = re.match(num_format, strings[1])
-        if string0_test and not(string1_test):
-            qty = strings[0].strip()
-            part = strings[1].strip()
-        elif not(string0_test) and string1_test:
-            qty = strings[1].strip()
-            part = strings[0].strip()
-        elif string0_test and string1_test:
-            # May be founded a just numeric manufacture/distributor part,
-            # in this case, the quantity is a shortest string not
-            #considering "." and "/" marks.
-            if len(re.sub('[\.\/]','',strings[0])) < len(re.sub('[\.\/]','',strings[1])):
-                qty = strings[0].strip()
-                part = strings[1].strip()
-            else:
-                qty = strings[1].strip()
-                part = strings[0].strip()
-        else:
-            qty = '1'
-            part = strings[0].strip() + strings[1].strip()
-        if qty=='':
-            qty = '1'
-    else:
-        qty = '1'
-        part = ''.join(strings)
-    if logger.isEnabledFor(DEBUG_OBSESSIVE):
-        print('part/qty>>', subpart, '\t\tpart>>', part, '\tqty>>', qty)
-    return qty, part
-
-
-def collapse_refs(refs):
-    '''Collapse list of part references into a sorted, comma-separated list of hyphenated ranges.'''
-
-    def convert_to_ranges(nums):
-        # Collapse a list of numbers into sorted, comma-separated, hyphenated ranges.
-        # e.g.: 3,4,7,8,9,10,11,13,14 => 3,4,7-11,13,14
-
-        def get_refnum(refnum):
-            return int(re.match('\d+', refnum).group(0))
-
-        def to_int(n):
-            try:
-                return int(n)
-            except ValueError:
-                return n
-
-        nums.sort(key=get_refnum)  # Sort all the numbers.
-        nums = [to_int(n) for n in nums]  # Convert strings to ints if possible.
-        num_ranges = []  # No ranges found yet since we just started.
-        range_start = 0  # First possible range is at the start of the list of numbers.
-
-        # Go through the list of numbers looking for 3 or more sequential numbers.
-        while range_start < len(nums):
-            num_range = nums[range_start]  # Current range starts off as a single number.
-            next_range_start = range_start + 1  # The next possible start of a range.
-            # Part references with subparts are never included in ref ranges.
-            if not isinstance(num_range, int):
-                num_ranges.append(num_range)
-                range_start = next_range_start
-                continue
-            # Look for sequences of three or more sequential numbers.
-            for range_end in range(range_start + 2, len(nums)):
-                if not isinstance(nums[range_end], int):
-                    break  # Ref with subpart, so can't be in a ref range.
-                if range_end - range_start != nums[range_end] - nums[range_start]:
-                    break  # Non-sequential numbers found, so break out of loop.
-                # Otherwise, extend the current range.
-                num_range = [nums[range_start], nums[range_end]]
-                # 3 or more sequential numbers found, so next possible range must start after this one.
-                next_range_start = range_end + 1
-            # Append the range (or single number) just found to the list of range.
-            num_ranges.append(num_range)
-            # Point to the start of the next possible range and keep looking.
-            range_start = next_range_start
-
-        return num_ranges
-
-    prefix_nums = {}  # Contains a list of numbers for each distinct prefix.
-    for ref in refs:
-        # Partition each part reference into its beginning part prefix and ending number.
-        match = re.search(PART_REF_REGEX, ref)
-        if match:
-            prefix = match.group('prefix')
-            num = match.group('num')
-        else:
-            # The not `match` happens when the user schematic disegner use
-            # not recognized characters by the `PART_REF_REGEX` definition
-            # into the components references.
-            exit('Not recognized characters used in <' + ref + '> reference. Adivise: edit it in your BOM/Schematic.')
-
-        # Append the number to the list of numbers for this prefix, or create a list
-        # with a single number if this is the first time a particular prefix was encountered.
-        prefix_nums.setdefault(prefix, []).append(num)
-
-    # Convert the list of numbers for each ref prefix into ranges.
-    for prefix in list(prefix_nums.keys()):
-        prefix_nums[prefix] = convert_to_ranges(prefix_nums[prefix])
-
-    # Combine the prefixes and number ranges back into part references.
-    collapsed_refs = []
-    for prefix, nums in list(prefix_nums.items()):
-        for num in nums:
-            if isinstance(num, list):
-                # Convert a range list into a collapsed part reference:
-                # e.g., 'R10-R15' from 'R':[10,15].
-                collapsed_refs.append('{0}{1}-{0}{2}'.format(prefix, num[0], num[-1]))
-            else:
-                # Convert a single number into a simple part reference: e.g., 'R10'.
-                collapsed_refs.append('{}{}'.format(prefix, num))
-
-    # Return the collapsed par references.
-    return ','.join(collapsed_refs)
-
-
-def split_refs(text):
-    '''Split string grouped references into a unique designator.'''
-    # 'C17/18/19/20' --> ['C17','C18','C19','C20']
-    # 'C17\18\19\20' --> ['C17','C18','C19','C20']
-    # 'D33-D36' --> ['D33','D34','D35','D36']
-    # 'D33-36' --> ['D33','D34','D35','D36']
-    # Also ignore some caracheters as '.' or ':' used in some cases of references.
-    partial_ref = re.split('[,;]', text)
-    refs = []
-    for ref in partial_ref:
-<<<<<<< HEAD
-        # Remove invalid characters.
-        ref = re.sub('\+$', 'p', ref) # Finishin "+".
-        ref = re.sub('[\+\s\_\.\(\)\$\*]', '', ref) # Generic special caracheters.
-        ref = re.sub('\-+', '-', ref) # Double "-".
-        ref = re.sub('^\-', '', ref) # Stating "-".
-        ref = re.sub('\-$', 'n', ref) # Finishing "-".
-=======
-        # Remove invalid characters. Changed `PART_REF_REGEX_SPECIAL_CHAR_REF` definiton and allowed special characters.
-        #ref = re.sub('\+$', 'p', ref) # Finishing "+".
-        ref = re.sub(PART_REF_REGEX_NOT_ALLOWED, '', ref) # Generic special caracheters not allowed. To work around #ISSUE #89.
-        #ref = re.sub('\-+', '-', ref) # Double "-".
-        #ref = re.sub('^\-', '', ref) # Starting "-".
-        #ref = re.sub('\-$', 'n', ref) # Finishing "-".
->>>>>>> fe7caa6f
-        if re.search('^\w+\d', ref):
-            if re.search('-', ref):
-                designator_name = re.findall('^\D+', ref)[0]
-                splitted_nums = re.split('-', ref)
-                designator_name += ''.join( re.findall('^d*\W', splitted_nums[0] ) )
-                splitted_nums = [re.sub(designator_name,'',splitted_nums[i]) for i in range(len(splitted_nums))]
-                splitted = list( range( int(splitted_nums[0]), int(splitted_nums[1])+1 ) )
-                splitted = [designator_name+str(splitted[i]) for i in range(len(splitted)) ]
-                refs += splitted
-            elif re.search('[/\\\]', ref):
-                designator_name = re.findall('^\D+',ref)[0]
-                splitted_nums = [re.sub('^'+designator_name, '', i) for i in re.split('[/\\\]',ref)]
-                refs += [designator_name+i for i in splitted_nums]
-            else:
-                refs += [ref]
-        else:
-            # The designator name is not for a group of components and 
-            # "\", "/" or "-" is part of the name. This characters have
-            # to be removed.
-            ref = re.sub('[\-\/\\\]', '', ref)
-            if not re.search(PART_REF_REGEX, ref).group('num'):
-                # Add a '0' number at the end to be compatible with KiCad/KiCost
-                # ref strings. This may be missing in the hand made BoM.
-                ref += '0'
-            refs += [ref]
-    return refs
+# -*- coding: utf-8 -*- 
+# MIT license
+#
+# Copyright (C) 2018 by XESS Corporation / Hildo Guillardi Júnior
+#
+# Permission is hereby granted, free of charge, to any person obtaining a copy
+# of this software and associated documentation files (the "Software"), to deal
+# in the Software without restriction, including without limitation the rights
+# to use, copy, modify, merge, publish, distribute, sublicense, and/or sell
+# copies of the Software, and to permit persons to whom the Software is
+# furnished to do so, subject to the following conditions:
+#
+# The above copyright notice and this permission notice shall be included in
+# all copies or substantial portions of the Software.
+#
+# THE SOFTWARE IS PROVIDED "AS IS", WITHOUT WARRANTY OF ANY KIND, EXPRESS OR
+# IMPLIED, INCLUDING BUT NOT LIMITED TO THE WARRANTIES OF MERCHANTABILITY,
+# FITNESS FOR A PARTICULAR PURPOSE AND NONINFRINGEMENT. IN NO EVENT SHALL THE
+# AUTHORS OR COPYRIGHT HOLDERS BE LIABLE FOR ANY CLAIM, DAMAGES OR OTHER
+# LIABILITY, WHETHER IN AN ACTION OF CONTRACT, TORT OR OTHERWISE, ARISING FROM,
+# OUT OF OR IN CONNECTION WITH THE SOFTWARE OR THE USE OR OTHER DEALINGS IN
+# THE SOFTWARE.
+
+# Author information.
+__author__ = 'Hildo Guillardi Junior'
+__webpage__ = 'https://github.com/hildogjr/'
+__company__ = 'University of Campinas - Brazil'
+
+# Libraries.
+import re, os # Regular expression parser and matches.
+from sys import exit # Exit in the error.
+from ..kicost import logger, DEBUG_OVERVIEW, DEBUG_DETAILED, DEBUG_OBSESSIVE # Debug configurations.
+from ..distributors import distributors # Distributors name to use as field.
+from ..kicost import distributors, SEPRTR
+from . import eda_tool # EDA dictionary with the features.
+
+__all__ = ['file_eda_match', 'subpart_qty', 'groups_sort', 'collapse_refs', 'group_parts']
+
+# Qty and part separators are escaped by preceding with '\' = (?<!\\)
+QTY_SEPRTR  = r'(?<!\\)\s*[:]\s*'  # Separator for the subpart quantity and the part number, remove the lateral spaces.
+PART_SEPRTR = r'(?<!\\)\s*[;,]\s*' # Separator for the part numbers in a list, remove the lateral spaces.
+ESC_FIND = r'\\\s*([;,:])\s*'      # Used to remove backslash from escaped qty & manf# separators.
+SUB_SEPRTR  = '#' # Subpart separator for a part reference.
+REPLICATE_MANF = '~' # Character used to replicate the last manufacture name (`manf` field) in multiparts.
+# Reference string order to the spreadsheet. Use this to
+# group the elements in sequencial rows.
+BOM_ORDER = 'u,q,d,t,y,x,c,r,s,j,p,cnn,con'
+
+# Regular expression for detecting part reference ids consisting of a
+# prefix of letters followed by a sequence of digits, such as 'LED10'
+# or a sequence of digits followed by a subpart number like 'CONN1#3'.
+# There can even be an interposer character so 'LED.10', 'LED_10',
+# 'LED_BLUE-10', 'TEST&PIN+2' or 'TEST+SUPPLY' is also OK.
+# References with numbers at the end are allowed by some EDAs.
+PART_REF_REGEX_NOT_ALLOWED = '[\+\.\(\)\*]'
+PART_REF_REGEX_SPECIAL_CHAR_REF = '\+\-\=\s\_\.\(\)\$\*\&'
+PART_REF_REGEX = re.compile('(?P<prefix>[a-z{sc}\d]*[a-z{sc}])(?P<num>((?P<ref_num>\d+)({sp}(?P<subpart_num>\d+))?)?)'.format(sc=PART_REF_REGEX_SPECIAL_CHAR_REF, sp=SUB_SEPRTR), re.IGNORECASE)
+
+# Generate a dictionary to translate all the different ways people might want
+# to refer to part numbers, vendor numbers, and such.
+field_name_translations = {
+    'mpn': 'manf#',
+    'pn': 'manf#',
+    'manf_num': 'manf#',
+    'manf-num': 'manf#',
+    'mfg_num': 'manf#',
+    'mfg-num': 'manf#',
+    'mfg#': 'manf#',
+    'man_num': 'manf#',
+    'man-num': 'manf#',
+    'man#': 'manf#',
+    'mnf_num': 'manf#',
+    'mnf-num': 'manf#',
+    'mnf#': 'manf#',
+    'mfr_num': 'manf#',
+    'mfr-num': 'manf#',
+    'mfr#': 'manf#',
+    'part-num': 'manf#',
+    'part_num': 'manf#',
+    'p#': 'manf#',
+    'part#': 'manf#',
+}
+for stub in ['part#', '#', 'p#', 'pn', 'vendor#', 'vp#', 'vpn', 'num']:
+    for dist in distributors:
+        field_name_translations[dist + stub] = dist + '#'
+        field_name_translations[dist + '_' + stub] = dist + '#'
+        field_name_translations[dist + '-' + stub] = dist + '#'
+field_name_translations.update(
+    {
+        'manf': 'manf',
+        'manufacturer': 'manf',
+        'mnf': 'manf',
+        'man': 'manf',
+        'mfg': 'manf',
+        'mfr': 'manf',
+    }
+)
+field_name_translations.update(
+    {
+        'variant': 'variant',
+        'version': 'variant',
+        'dnp': 'dnp',
+        'nopop': 'dnp',
+        'description': 'desc',
+    }
+)
+
+
+def file_eda_match(file_name):
+    '''Verify with which EDA the file matches.'''
+    # Return the EDA name with the file matches or `None` if not founded.
+    file_handle = open(file_name, 'r')
+    content = file_handle.read()
+    extension = os.path.splitext(file_name)[1]
+    for name, defs in eda_tool.items():
+        #print(name, extension==defs['file']['extension'], re.search(defs['file']['content'], content, re.IGNORECASE))
+        if re.search(defs['file']['content'], content, re.IGNORECASE)\
+            and extension==defs['file']['extension']:
+                file_handle.close()
+                return name
+    file_handle.close()
+    return None
+
+
+
+# Temporary class for storing part group information.
+class IdenticalComponents(object):
+    pass
+
+def group_parts(components):
+    '''Group common parts after preprocessing from XML or CSV files.'''
+    
+    # Split multi-components into individual subparts.
+    components = subpart_split(components)
+
+    # Now partition the parts into groups of like components.
+    # First, get groups of identical components but ignore any manufacturer's
+    # part numbers that may be assigned. Just collect those in a list for each group.
+    logger.log(DEBUG_OVERVIEW, 'Get groups of identical components...')
+    component_groups = {}
+    for ref, fields in list(components.items()): # part references and field values.
+
+        # Take the field keys and values of each part and create a hash.
+        # Use the hash as the key to a dictionary that stores lists of
+        # part references that have identical field values. The important fields
+        # are the reference prefix ('R', 'C', etc.), value, and footprint.
+        # Don't use the manufacturer's part number when calculating the hash!
+        # Also, don't use any fields with SEPRTR in the label because that indicates
+        # a field used by a specific tool (including kicost).
+        hash_fields = {k: fields[k] for k in fields if k not in ('manf#','manf') and SEPRTR not in k}
+        h = hash(tuple(sorted(hash_fields.items())))
+
+        # Now add the hashed component to the group with the matching hash
+        # or create a new group if the hash hasn't been seen before.
+        try:
+            # Add next ref for identical part to the list.
+            component_groups[h].refs.append(ref)
+            # Also add any manufacturer's part number (or None) to the group's list.
+            component_groups[h].manf_nums.add(fields.get('manf#'))
+        except KeyError:
+            # This happens if it is the first part in a group, so the group
+            # doesn't exist yet.
+            component_groups[h] = IdenticalComponents()  # Add empty structure.
+            component_groups[h].refs = [ref]  # Init list of refs with first ref.
+            # Now add the manf. part num (or None) for this part to the group set.
+            component_groups[h].manf_nums = set([fields.get('manf#')])
+
+    # Now we have groups of seemingly identical parts. But some of the parts
+    # within a group may have different manufacturer's part numbers, and these
+    # groups may need to be split into smaller groups of parts all having the
+    # same manufacturer's number. Here are the cases that need to be handled:
+    #   One manf# number: All parts have the same manf#. Don't split this group.
+    #   Two manf# numbers, but one is None: Some of the parts have no manf# but
+    #       are otherwise identical to the other parts in the group. Don't split
+    #       this group. Instead, propagate the non-None manf# to all the parts.
+    #   Two manf#, neither is None: All parts have non-None manf# numbers.
+    #       Split the group into two smaller groups of parts all having the same
+    #       manf#.
+    #   Three or more manf#: Split this group into smaller groups, each one with
+    #       parts having the same manf#, even if it's None. It's impossible to
+    #       determine which manf# the None parts should be assigned to, so leave
+    #       their manf# as None.
+    new_component_groups = [] # Copy new component groups into this.
+    for g, grp in list(component_groups.items()):
+        num_manf_nums = len(grp.manf_nums)
+        if num_manf_nums == 1:
+            new_component_groups.append(grp)
+            continue  # Single manf#. Don't split this group.
+        elif num_manf_nums == 2 and None in grp.manf_nums:
+            new_component_groups.append(grp)
+            continue  # Two manf#, but one of them is None. Don't split this group.
+        # Otherwise, split the group into subgroups, each with the same manf#.
+        for manf_num in grp.manf_nums:
+            sub_group = IdenticalComponents()
+            sub_group.manf_nums = [manf_num]
+            sub_group.refs = []
+
+            for ref in grp.refs:
+                # Use get() which returns None if the component has no manf# field.
+                # That will match if the group manf_num is also None.
+                if components[ref].get('manf#') == manf_num:
+                    sub_group.refs.append(ref)
+
+            new_component_groups.append(sub_group)
+
+    # Now get the values of all fields within the members of a group.
+    # These will become the field values for ALL members of that group.
+    for grp in new_component_groups:
+        grp_fields = {}
+        for ref in grp.refs:
+            for key, val in list(components[ref].items()):
+                if val is None: # Field with no value...
+                    continue # so ignore it.
+                if grp_fields.get(key): # This field has been seen before.
+                    if grp_fields[key] != val: # Flag if new field value not the same as old.
+                        raise Exception('field value mismatch: {} {} {}'.format(ref, key, val))
+                else: # First time this field has been seen in the group, so store it.
+                    grp_fields[key] = val
+        grp.fields = grp_fields
+
+    # Now return the list of identical part groups.
+    return new_component_groups
+
+
+def groups_sort(new_component_groups):
+    '''
+    Put the components groups in the spreadsheet rows in a spefic order
+    using the reference string of the components. The order is defined
+    by BOM_ORDER.
+    '''
+    ref_identifiers = re.split('(?<![\W\*\/])\s*,\s*|\s*,\s*(?![\W\*\/])',
+                BOM_ORDER, flags=re.IGNORECASE)
+    component_groups_order_old = list( range(0,len(new_component_groups)) )
+    component_groups_order_new = list()
+    component_groups_refs = [new_component_groups[g].fields.get('reference') for g in component_groups_order_old]
+    if logger.isEnabledFor(DEBUG_OBSESSIVE):
+        print('All ref identifier: ', ref_identifiers)
+        print(len(component_groups_order_old), 'groups of components')
+        print('Identifiers founded', component_groups_refs)
+    for ref_identifier in ref_identifiers:
+        component_groups_ref_match = [i for i in range(0,len(component_groups_refs)) if ref_identifier==component_groups_refs[i].lower()]
+        if logger.isEnabledFor(DEBUG_OBSESSIVE):
+            print('Identifier: ', ref_identifier, ' in ', component_groups_ref_match)
+        if len(component_groups_ref_match)>0:
+            # If found more than one group with the reference, use the 'manf#'
+            # as second order criterian.
+            if len(component_groups_ref_match)>1:
+                try:
+                    for item in component_groups_ref_match:
+                        component_groups_order_old.remove(item)
+                except ValueError:
+                    pass
+                # Examine 'manf#' and refs to get the order.
+                # Order by refs that have 'manf#' codes, that ones that don't have stay at the end of the group.
+                group_manf_list = [new_component_groups[h].fields.get('manf#') for h in component_groups_ref_match]
+                group_refs_list = [new_component_groups[h].refs for h in component_groups_ref_match]
+                sorted_groups = sorted(range(len(group_refs_list)), key=lambda k:(group_manf_list[k] is None,  group_refs_list[k]))
+                if logger.isEnabledFor(DEBUG_OBSESSIVE):
+                    print(group_manf_list,' > order: ', sorted_groups)
+                component_groups_ref_match = [component_groups_ref_match[i] for i in sorted_groups]
+                component_groups_order_new += component_groups_ref_match
+            else:
+                try:
+                    component_groups_order_old.remove(component_groups_ref_match[0])
+                except ValueError:
+                    pass
+                component_groups_order_new += component_groups_ref_match
+    # The new order is the found refs firt and at the last the not referenced in BOM_ORDER.
+    component_groups_order_new += component_groups_order_old # Add the missing references groups.
+    new_component_groups = [new_component_groups[i] for i in component_groups_order_new]
+    return new_component_groups
+
+
+def subpart_split(components):
+    '''
+    Take each part and the all manufacture/distributors combination
+    possibility to split in subpart the components part that have
+    more than one manufacture/distributors code.
+    For each designator...
+    For designator with a "single subpart" check with the quantity
+    is more than one.
+    '''
+    logger.log(DEBUG_OVERVIEW, 'Search for subparts within parts...')
+
+    dist = [d+'#' for d in distributors]
+    dist.append('manf#')
+
+    splitted_components = {}
+    for part_ref, part in components.items():
+        try:
+            # Divide the subparts in diferent parts keeping the other fields
+            # (reference, description, ...).
+            # First search for the used filed to manufacture/distributor numbers
+            # and how many subparts are in them. Use the loop also to extract the
+            # manufacture/distributor codes in list.
+            founded_fields = []
+            subparts_qty = 0
+            subparts_manf_code = dict()
+            for field_code in dist:
+                if field_code in part:
+                    subparts_qty = max(subparts_qty, 
+                            len( subpart_list(part[field_code]) ) ) # Quantity of sub parts.
+                    founded_fields += [field_code]
+                    subparts_manf_code[field_code] = subpart_list(part[field_code])
+            if not founded_fields:
+                splitted_components[part_ref] = part
+                continue # If not manf/distributor code pass to next.
+            # Divide the `manf` manufacture name.
+            try:
+                subparts_manf = subpart_list(part['manf'])
+                if len(subparts_manf)!=subparts_qty:
+                    if len(subparts_manf)==1:
+                        # If just one `manf`assumes that is for all.
+                        subparts_manf = [subparts_manf[0]]*subparts_qty
+                    else:
+                        # Exception `manf` and `manf#` length doesn't macth, fill with '' at the end.
+                        subparts_manf.extend(['']*(subparts_qty-len(subparts_manf)))
+            except KeyError:
+                subparts_manf = ['']*subparts_qty
+                pass
+
+            if logger.isEnabledFor(DEBUG_DETAILED):
+                print(part_ref, '>>', founded_fields)
+
+            # Second, if more than one subpart, split the sub parts as
+            # new components with the same description, footprint, and
+            # so on... Get the subpart.
+            if subparts_qty>1:
+                # Remove the actual part from the list.
+                part_actual = part
+                part_actual_value = part_actual['value']
+                subpart_part = ''
+                subpart_qty = ''
+                # Add the splited subparts.
+                for subparts_index in range(subparts_qty):
+                    # Create a sub component based on the main component with
+                    # the subparts. Modify the designator and the part. Create
+                    # a sub quantity field.
+                    subpart_actual = part_actual.copy()
+                    for field_manf_dist_code in founded_fields:
+                        # For each manufacture/distributor code take the same order of
+                        # the code list and split in each subpart. When not founded one
+                        # part, do not add.
+                        # e.g. U1:{'manf#':'PARTG1;PARTG2;PARTG3', 'mouser#''PARTM1;PARTM2'}
+                        # result:
+                        # U1.1:{'manf#':'PARTG1', 'mouser#':'PARTM1'}
+                        # U1.2:{'manf#':'PARTG2', 'mouser#':'PARTM2'}
+                        # U1.3:{'manf#':'PARTG3'}
+                        try:
+                            p_manf_code = subparts_manf_code[field_manf_dist_code][subparts_index]
+                            subpart_actual['value'] = '{v} - p{idx}/{total}'.format(
+                                            v=part_actual_value,
+                                            idx=subparts_index+1,
+                                            total=subparts_qty)
+                            subpart_qty, subpart_part = manf_code_qtypart(p_manf_code)
+                            subpart_actual[field_manf_dist_code] = subpart_part
+                            subpart_actual[field_manf_dist_code+'_qty'] = subpart_qty
+                            if logger.isEnabledFor(DEBUG_OBSESSIVE):
+                                print(subpart_actual)
+                        except IndexError:
+                            pass
+                    # Update the splitted `manf`(manufactures names).
+                    if subparts_manf[subparts_index]!=REPLICATE_MANF:
+                        # If the actual manufacture name is the defined as `REPLICATE_MANF`
+                        # replicate the last one.
+                        p_manf = subparts_manf[subparts_index]
+                    subpart_actual['manf'] = p_manf
+                    # Update the description and reference of the part.
+                    ref = part_ref + SUB_SEPRTR + str(subparts_index + 1)
+                    splitted_components[ref] = subpart_actual
+            else:
+                part_actual = part.copy()
+                for field_manf_dist_code in founded_fields:
+                    # When one "single subpart" also use the logic of quantity.
+                    try:
+                        p_manf_code = subparts_manf_code[field_manf_dist_code][0]
+                        part_qty, part_part = manf_code_qtypart(p_manf_code)
+                        part_actual[field_manf_dist_code] = part_part
+                        part_actual[field_manf_dist_code+'_qty'] = part_qty
+                        if logger.isEnabledFor(DEBUG_OBSESSIVE):
+                            print(part)
+                        splitted_components[part_ref] = part_actual
+                    except IndexError:
+                        pass
+        except KeyError:
+            continue
+
+    return splitted_components
+
+
+def subpart_qty(component):
+    '''
+    Calculate the string of the quantity of the item parsing the
+    referente (design) quantity and the sub quantity (in case that
+    was a sub part of a manufacture/distributor code).
+    '''
+    try:
+        subqty = component.fields.get('manf#_qty')
+
+        if logger.isEnabledFor(DEBUG_OBSESSIVE):
+            print('Qty>>',component.refs,'>>', subqty, '*',
+                    component.fields.get('manf#'))
+
+        if subqty != '1' and subqty != None:
+            string = '=CEILING({{}}*({subqty})*{qty},1)'.format(
+                            subqty=subqty,
+                            qty=len(component.refs))
+        else:
+            string = '={{}}*{qty}'.format(qty=len(component.refs))
+    except (KeyError, TypeError):
+        if logger.isEnabledFor(DEBUG_OBSESSIVE):
+            print('Qty>>',component.refs,'>>',len(component.refs))
+        string = '={{}}*{qty}'.format(qty=len(component.refs))
+    return string
+
+
+def subpart_list(part):
+    '''
+    Get the list of sub parts manufacture / distributor code
+    numbers stripping the spaces and keeping the sub part
+    quantity information, these have to be separated by
+    PART_SEPRTR definition.
+    '''
+    return re.split(PART_SEPRTR, part.strip())
+
+
+def manf_code_qtypart(subpart):
+    '''
+    Get the quantity and the part code of the sub part
+    manufacture / distributor. Test if was pre or post
+    multiplied by a constant.
+    Setting QTY_SEPRTR as '\:', we have
+    ' 4.5 : ADUM3150BRSZ-RL7' -> ('4.5', 'ADUM3150BRSZ-RL7')
+    '4/5  : ADUM3150BRSZ-RL7' -> ('4/5', 'ADUM3150BRSZ-RL7')
+    '7:ADUM3150BRSZ-RL7' -> ('7', 'ADUM3150BRSZ-RL7')
+    'ADUM3150BRSZ-RL7 :   7' -> ('7', 'ADUM3150BRSZ-RL7')
+    'ADUM3150BRSZ-RL7' -> ('1', 'ADUM3150BRSZ-RL7')
+    'ADUM3150BRSZ-RL7:' -> ('1', 'ADUM3150BRSZ-RL7') forgot the qty understood '1'
+    '''
+    subpart = re.sub(ESC_FIND, r'\1', subpart) # Remove any escape backslashes preceding PART_SEPRTR.
+    strings = re.split(QTY_SEPRTR, subpart)
+    if len(strings)==2:
+        # Search for numbers, matching with simple, frac and decimal ones.
+        num_format = re.compile("^\s*[\-\+]?\s*[0-9]*\s*[\.\/]*\s*?[0-9]*\s*$")
+        string0_test = re.match(num_format, strings[0])
+        string1_test = re.match(num_format, strings[1])
+        if string0_test and not(string1_test):
+            qty = strings[0].strip()
+            part = strings[1].strip()
+        elif not(string0_test) and string1_test:
+            qty = strings[1].strip()
+            part = strings[0].strip()
+        elif string0_test and string1_test:
+            # May be founded a just numeric manufacture/distributor part,
+            # in this case, the quantity is a shortest string not
+            #considering "." and "/" marks.
+            if len(re.sub('[\.\/]','',strings[0])) < len(re.sub('[\.\/]','',strings[1])):
+                qty = strings[0].strip()
+                part = strings[1].strip()
+            else:
+                qty = strings[1].strip()
+                part = strings[0].strip()
+        else:
+            qty = '1'
+            part = strings[0].strip() + strings[1].strip()
+        if qty=='':
+            qty = '1'
+    else:
+        qty = '1'
+        part = ''.join(strings)
+    if logger.isEnabledFor(DEBUG_OBSESSIVE):
+        print('part/qty>>', subpart, '\t\tpart>>', part, '\tqty>>', qty)
+    return qty, part
+
+
+def collapse_refs(refs):
+    '''Collapse list of part references into a sorted, comma-separated list of hyphenated ranges.'''
+
+    def convert_to_ranges(nums):
+        # Collapse a list of numbers into sorted, comma-separated, hyphenated ranges.
+        # e.g.: 3,4,7,8,9,10,11,13,14 => 3,4,7-11,13,14
+
+        def get_refnum(refnum):
+            return int(re.match('\d+', refnum).group(0))
+
+        def to_int(n):
+            try:
+                return int(n)
+            except ValueError:
+                return n
+
+        nums.sort(key=get_refnum)  # Sort all the numbers.
+        nums = [to_int(n) for n in nums]  # Convert strings to ints if possible.
+        num_ranges = []  # No ranges found yet since we just started.
+        range_start = 0  # First possible range is at the start of the list of numbers.
+
+        # Go through the list of numbers looking for 3 or more sequential numbers.
+        while range_start < len(nums):
+            num_range = nums[range_start]  # Current range starts off as a single number.
+            next_range_start = range_start + 1  # The next possible start of a range.
+            # Part references with subparts are never included in ref ranges.
+            if not isinstance(num_range, int):
+                num_ranges.append(num_range)
+                range_start = next_range_start
+                continue
+            # Look for sequences of three or more sequential numbers.
+            for range_end in range(range_start + 2, len(nums)):
+                if not isinstance(nums[range_end], int):
+                    break  # Ref with subpart, so can't be in a ref range.
+                if range_end - range_start != nums[range_end] - nums[range_start]:
+                    break  # Non-sequential numbers found, so break out of loop.
+                # Otherwise, extend the current range.
+                num_range = [nums[range_start], nums[range_end]]
+                # 3 or more sequential numbers found, so next possible range must start after this one.
+                next_range_start = range_end + 1
+            # Append the range (or single number) just found to the list of range.
+            num_ranges.append(num_range)
+            # Point to the start of the next possible range and keep looking.
+            range_start = next_range_start
+
+        return num_ranges
+
+    prefix_nums = {}  # Contains a list of numbers for each distinct prefix.
+    for ref in refs:
+        # Partition each part reference into its beginning part prefix and ending number.
+        match = re.search(PART_REF_REGEX, ref)
+        if match:
+            prefix = match.group('prefix')
+            num = match.group('num')
+        else:
+            # The not `match` happens when the user schematic disegner use
+            # not recognized characters by the `PART_REF_REGEX` definition
+            # into the components references.
+            exit('Not recognized characters used in <' + ref + '> reference. Adivise: edit it in your BOM/Schematic.')
+
+        # Append the number to the list of numbers for this prefix, or create a list
+        # with a single number if this is the first time a particular prefix was encountered.
+        prefix_nums.setdefault(prefix, []).append(num)
+
+    # Convert the list of numbers for each ref prefix into ranges.
+    for prefix in list(prefix_nums.keys()):
+        prefix_nums[prefix] = convert_to_ranges(prefix_nums[prefix])
+
+    # Combine the prefixes and number ranges back into part references.
+    collapsed_refs = []
+    for prefix, nums in list(prefix_nums.items()):
+        for num in nums:
+            if isinstance(num, list):
+                # Convert a range list into a collapsed part reference:
+                # e.g., 'R10-R15' from 'R':[10,15].
+                collapsed_refs.append('{0}{1}-{0}{2}'.format(prefix, num[0], num[-1]))
+            else:
+                # Convert a single number into a simple part reference: e.g., 'R10'.
+                collapsed_refs.append('{}{}'.format(prefix, num))
+
+    # Return the collapsed par references.
+    return ','.join(collapsed_refs)
+
+
+def split_refs(text):
+    '''Split string grouped references into a unique designator.'''
+    # 'C17/18/19/20' --> ['C17','C18','C19','C20']
+    # 'C17\18\19\20' --> ['C17','C18','C19','C20']
+    # 'D33-D36' --> ['D33','D34','D35','D36']
+    # 'D33-36' --> ['D33','D34','D35','D36']
+    # Also ignore some caracheters as '.' or ':' used in some cases of references.
+    partial_ref = re.split('[,;]', text)
+    refs = []
+    for ref in partial_ref:
+        # Remove invalid characters. Changed `PART_REF_REGEX_SPECIAL_CHAR_REF` definiton and allowed special characters.
+        #ref = re.sub('\+$', 'p', ref) # Finishing "+".
+        ref = re.sub(PART_REF_REGEX_NOT_ALLOWED, '', ref) # Generic special caracheters not allowed. To work around #ISSUE #89.
+        #ref = re.sub('\-+', '-', ref) # Double "-".
+        #ref = re.sub('^\-', '', ref) # Starting "-".
+        #ref = re.sub('\-$', 'n', ref) # Finishing "-".
+        if re.search('^\w+\d', ref):
+            if re.search('-', ref):
+                designator_name = re.findall('^\D+', ref)[0]
+                splitted_nums = re.split('-', ref)
+                designator_name += ''.join( re.findall('^d*\W', splitted_nums[0] ) )
+                splitted_nums = [re.sub(designator_name,'',splitted_nums[i]) for i in range(len(splitted_nums))]
+                splitted = list( range( int(splitted_nums[0]), int(splitted_nums[1])+1 ) )
+                splitted = [designator_name+str(splitted[i]) for i in range(len(splitted)) ]
+                refs += splitted
+            elif re.search('[/\\\]', ref):
+                designator_name = re.findall('^\D+',ref)[0]
+                splitted_nums = [re.sub('^'+designator_name, '', i) for i in re.split('[/\\\]',ref)]
+                refs += [designator_name+i for i in splitted_nums]
+            else:
+                refs += [ref]
+        else:
+            # The designator name is not for a group of components and 
+            # "\", "/" or "-" is part of the name. This characters have
+            # to be removed.
+            ref = re.sub('[\-\/\\\]', '', ref)
+            if not re.search(PART_REF_REGEX, ref).group('num'):
+                # Add a '0' number at the end to be compatible with KiCad/KiCost
+                # ref strings. This may be missing in the hand made BoM.
+                ref += '0'
+            refs += [ref]
+    return refs