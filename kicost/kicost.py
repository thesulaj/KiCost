--- conflicted
+++ resolved
@@ -1,206 +1,198 @@
-# MIT license
-#
-# Copyright (C) 2018 by XESS Corporation / Hildo G Jr
-#
-# Permission is hereby granted, free of charge, to any person obtaining a copy
-# of this software and associated documentation files (the "Software"), to deal
-# in the Software without restriction, including without limitation the rights
-# to use, copy, modify, merge, publish, distribute, sublicense, and/or sell
-# copies of the Software, and to permit persons to whom the Software is
-# furnished to do so, subject to the following conditions:
-#
-# The above copyright notice and this permission notice shall be included in
-# all copies or substantial portions of the Software.
-#
-# THE SOFTWARE IS PROVIDED "AS IS", WITHOUT WARRANTY OF ANY KIND, EXPRESS OR
-# IMPLIED, INCLUDING BUT NOT LIMITED TO THE WARRANTIES OF MERCHANTABILITY,
-# FITNESS FOR A PARTICULAR PURPOSE AND NONINFRINGEMENT. IN NO EVENT SHALL THE
-# AUTHORS OR COPYRIGHT HOLDERS BE LIABLE FOR ANY CLAIM, DAMAGES OR OTHER
-# LIABILITY, WHETHER IN AN ACTION OF CONTRACT, TORT OR OTHERWISE, ARISING FROM,
-# OUT OF OR IN CONNECTION WITH THE SOFTWARE OR THE USE OR OTHER DEALINGS IN
-# THE SOFTWARE.
-
-# Inserted by Pasteurize tool.
-from __future__ import print_function
-from __future__ import unicode_literals
-from __future__ import division
-from __future__ import absolute_import
-from builtins import zip, range, int, str
-from future import standard_library
-standard_library.install_aliases()
-import future
-
-import sys
-<<<<<<< HEAD
-import pprint
-import logging
-import tqdm
-import multiprocessing # To deal with the parallel scrape.
-=======
-import copy
-import logging, pprint
-from bs4 import BeautifulSoup # XML file interpreter.
-from yattag import Doc, indent  # For generating HTML page for local parts.
-import multiprocessing, tqdm
->>>>>>> fe7caa6f
-from multiprocessing import Pool # For running web scrapes in parallel.
-
-try:
-    from urllib.parse import urlsplit, urlunsplit
-except ImportError:
-    from urlparse import quote as urlsplit, urlunsplit
-
-# Stops UnicodeDecodeError exceptions.
-try:
-    reload(sys)
-    sys.setdefaultencoding('utf8')
-except NameError:
-    pass  # Happens if reload is attempted in Python 3.
-
-class PartHtmlError(Exception):
-    '''Exception for failed retrieval of an HTML parse tree for a part.'''
-    pass
-
-# ghost library allows scraping pages that have Javascript challenge pages that
-# screen-out robots. Digi-Key stopped doing this, so it's not needed at the moment.
-# Also requires installation of Qt4.8 (not 5!) and pyside.
-#from ghost import Ghost
-
-__all__ = ['kicost']  # Only export this routine for use by the outside world.
-
-SEPRTR = ':'  # Delimiter between library:component, distributor:field, etc.
-
-logger = logging.getLogger('kicost')
-DEBUG_OVERVIEW = logging.DEBUG
-DEBUG_DETAILED = logging.DEBUG-1
-DEBUG_OBSESSIVE = logging.DEBUG-2
-
-# Import information about various distributors.
-from . import distributors as distributor_imports
-distributors = distributor_imports.distributors
-create_local_part_html = distributor_imports.create_local_part_html
-scrape_part = distributor_imports.scrape_part
-
-# Import import functions for various EDA tools.
-from . import eda_tools as eda_tools_imports
-eda_tools = eda_tools_imports.eda_tools
-group_parts = eda_tools_imports.group_parts
-from .eda_tools.eda_tools import SUB_SEPRTR
-from .spreadsheet import * # Creation of the final XLSX spreadsheet.
-
-def kicost(in_file, out_filename, user_fields, ignore_fields, variant, num_processes, 
-        eda_tool_name, exclude_dist_list, include_dist_list, scrape_retries):
-    '''Take a schematic input file and create an output file with a cost spreadsheet in xlsx format.'''
-
-    # Only keep distributors in the included list and not in the excluded list.
-    if not include_dist_list:
-        include_dist_list = list(distributors.keys())
-    rmv_dist = set(exclude_dist_list)
-    rmv_dist |= set(list(distributors.keys())) - set(include_dist_list)
-    rmv_dist -= set(['local_template'])  # Needed later for creating non-web distributors.
-    for dist in rmv_dist:
-        distributors.pop(dist, None)
-
-    # Deal with some code exception (only one EDA tool or variant
-    # informed in the multiple BOM files input).
-    if not isinstance(in_file,list):
-        in_file = [in_file]
-    if not isinstance(variant,list):
-        variant = [variant] * len(in_file)
-    elif len(variant) != len(in_file):
-        variant = [variant[0]] * len(in_file) #Assume the first as default.
-    if not isinstance(eda_tool_name,list):
-        eda_tool_name = [eda_tool_name] * len(in_file)
-    elif len(eda_tool_name) != len(in_file):
-        eda_tool_name = [eda_tool_name[0]] * len(in_file) #Assume the first as default.
-
-    # Get groups of identical parts.
-    parts = list()
-    prj_info = list()
-    for i_prj in range(len(in_file)):
-        eda_tool_module = getattr(eda_tools_imports, eda_tool_name[i_prj])
-        p, info = eda_tool_module.get_part_groups(in_file[i_prj], ignore_fields, variant[i_prj])
-        # Group part out of the module to merge diferent project lists, ignore some filed to merge, issue #131 and #102 (in the future) #ISSUE.
-        p = group_parts(p)
-        # Add the project indentifier in the references.
-        for i_g in range(len(p)):
-            p[i_g].qty = 'Board{}Qty'.format(i_prj) # 'Board{}Qty' string is used to put name quantity cells of the spreadsheet.
-        parts += p
-        prj_info.append( info.copy() )
-
-    # Create an HTML page containing all the local part information.
-    local_part_html = create_local_part_html(parts)
-    
-    if logger.isEnabledFor(DEBUG_DETAILED):
-        pprint.pprint(distributors)
-
-    # Get the distributor product page for each part and scrape the part data.
-    logger.log(DEBUG_OVERVIEW, 'Scrape part data for each component group...')
-    global scraping_progress
-    scraping_progress = tqdm.tqdm(desc='Progress', total=len(parts), unit='part', miniters=1)
-    if num_processes <= 1:
-        # Scrape data, one part at a time.
-        for i in range(len(parts)):
-            args = (i, parts[i], distributors, local_part_html, scrape_retries, logger.getEffectiveLevel())
-            id, url, part_num, price_tiers, qty_avail = scrape_part(args)
-            parts[id].part_num = part_num
-            parts[id].url = url
-            parts[id].price_tiers = price_tiers
-            parts[id].qty_avail = qty_avail
-            scraping_progress.update(1)
-    else:
-        # Create pool of processes to scrape data for multiple parts simultaneously.
-        pool = Pool(num_processes)
-
-        # Package part data for passing to each process.
-        arg_sets = [(i, parts[i], distributors, local_part_html, scrape_retries, logger.getEffectiveLevel()) for i in range(len(parts))]
-        
-        # Define a callback routine for updating the scraping progress bar.
-        def update(x):
-            scraping_progress.update(1)
-            return x
-
-        # Start the web scraping processes, one for each part.
-        results = [pool.apply_async(scrape_part, [args], callback=update) for args in arg_sets]
-
-        # Wait for all the processes to have results, then kill-off all the scraping processes.
-        for r in results:
-            while(not r.ready()):
-                pass
-        pool.close()
-        pool.join()
-
-        # Get the data from each process result structure.
-        for result in results:
-            id, url, part_num, price_tiers, qty_avail = result.get()
-            parts[id].part_num = part_num
-            parts[id].url = url
-            parts[id].price_tiers = price_tiers
-            parts[id].qty_avail = qty_avail
-
-    # Done with the scraping progress bar so delete it or else we get an 
-    # error when the program terminates.
-    del scraping_progress
-
-    # Create the part pricing spreadsheet.
-    create_spreadsheet(parts, prj_info, out_filename, user_fields,
-                       '-'.join(variant) if len(variant)>1 else variant[0])
-
-    # Print component groups for debugging purposes.
-    if logger.isEnabledFor(DEBUG_DETAILED):
-        for part in parts:
-            for f in dir(part):
-                if f.startswith('__'):
-                    continue
-                elif f.startswith('html_trees'):
-                    continue
-                else:
-                    print('{} = '.format(f), end=' ')
-                    try:
-                        pprint.pprint(part.__dict__[f])
-                    except TypeError:
-                        # Pyton 2.7 pprint has some problem ordering None and strings.
-                        print(part.__dict__[f])
-                    except KeyError:
-                        pass
+# MIT license
+#
+# Copyright (C) 2018 by XESS Corporation / Hildo G Jr
+#
+# Permission is hereby granted, free of charge, to any person obtaining a copy
+# of this software and associated documentation files (the "Software"), to deal
+# in the Software without restriction, including without limitation the rights
+# to use, copy, modify, merge, publish, distribute, sublicense, and/or sell
+# copies of the Software, and to permit persons to whom the Software is
+# furnished to do so, subject to the following conditions:
+#
+# The above copyright notice and this permission notice shall be included in
+# all copies or substantial portions of the Software.
+#
+# THE SOFTWARE IS PROVIDED "AS IS", WITHOUT WARRANTY OF ANY KIND, EXPRESS OR
+# IMPLIED, INCLUDING BUT NOT LIMITED TO THE WARRANTIES OF MERCHANTABILITY,
+# FITNESS FOR A PARTICULAR PURPOSE AND NONINFRINGEMENT. IN NO EVENT SHALL THE
+# AUTHORS OR COPYRIGHT HOLDERS BE LIABLE FOR ANY CLAIM, DAMAGES OR OTHER
+# LIABILITY, WHETHER IN AN ACTION OF CONTRACT, TORT OR OTHERWISE, ARISING FROM,
+# OUT OF OR IN CONNECTION WITH THE SOFTWARE OR THE USE OR OTHER DEALINGS IN
+# THE SOFTWARE.
+
+# Inserted by Pasteurize tool.
+from __future__ import print_function
+from __future__ import unicode_literals
+from __future__ import division
+from __future__ import absolute_import
+from builtins import zip, range, int, str
+from future import standard_library
+standard_library.install_aliases()
+import future
+
+import sys
+import pprint
+import logging
+import tqdm
+import multiprocessing # To deal with the parallel scrape.
+from multiprocessing import Pool # For running web scrapes in parallel.
+
+try:
+    from urllib.parse import urlsplit, urlunsplit
+except ImportError:
+    from urlparse import quote as urlsplit, urlunsplit
+
+# Stops UnicodeDecodeError exceptions.
+try:
+    reload(sys)
+    sys.setdefaultencoding('utf8')
+except NameError:
+    pass  # Happens if reload is attempted in Python 3.
+
+class PartHtmlError(Exception):
+    '''Exception for failed retrieval of an HTML parse tree for a part.'''
+    pass
+
+# ghost library allows scraping pages that have Javascript challenge pages that
+# screen-out robots. Digi-Key stopped doing this, so it's not needed at the moment.
+# Also requires installation of Qt4.8 (not 5!) and pyside.
+#from ghost import Ghost
+
+__all__ = ['kicost']  # Only export this routine for use by the outside world.
+
+SEPRTR = ':'  # Delimiter between library:component, distributor:field, etc.
+
+logger = logging.getLogger('kicost')
+DEBUG_OVERVIEW = logging.DEBUG
+DEBUG_DETAILED = logging.DEBUG-1
+DEBUG_OBSESSIVE = logging.DEBUG-2
+
+# Import information about various distributors.
+from . import distributors as distributor_imports
+distributors = distributor_imports.distributors
+create_local_part_html = distributor_imports.create_local_part_html
+scrape_part = distributor_imports.scrape_part
+
+# Import import functions for various EDA tools.
+from . import eda_tools as eda_tools_imports
+eda_tools = eda_tools_imports.eda_tools
+group_parts = eda_tools_imports.group_parts
+from .eda_tools.eda_tools import SUB_SEPRTR
+from .spreadsheet import * # Creation of the final XLSX spreadsheet.
+
+def kicost(in_file, out_filename, user_fields, ignore_fields, variant, num_processes, 
+        eda_tool_name, exclude_dist_list, include_dist_list, scrape_retries):
+    '''Take a schematic input file and create an output file with a cost spreadsheet in xlsx format.'''
+
+    # Only keep distributors in the included list and not in the excluded list.
+    if not include_dist_list:
+        include_dist_list = list(distributors.keys())
+    rmv_dist = set(exclude_dist_list)
+    rmv_dist |= set(list(distributors.keys())) - set(include_dist_list)
+    rmv_dist -= set(['local_template'])  # Needed later for creating non-web distributors.
+    for dist in rmv_dist:
+        distributors.pop(dist, None)
+
+    # Deal with some code exception (only one EDA tool or variant
+    # informed in the multiple BOM files input).
+    if not isinstance(in_file,list):
+        in_file = [in_file]
+    if not isinstance(variant,list):
+        variant = [variant] * len(in_file)
+    elif len(variant) != len(in_file):
+        variant = [variant[0]] * len(in_file) #Assume the first as default.
+    if not isinstance(eda_tool_name,list):
+        eda_tool_name = [eda_tool_name] * len(in_file)
+    elif len(eda_tool_name) != len(in_file):
+        eda_tool_name = [eda_tool_name[0]] * len(in_file) #Assume the first as default.
+
+    # Get groups of identical parts.
+    parts = list()
+    prj_info = list()
+    for i_prj in range(len(in_file)):
+        eda_tool_module = getattr(eda_tools_imports, eda_tool_name[i_prj])
+        p, info = eda_tool_module.get_part_groups(in_file[i_prj], ignore_fields, variant[i_prj])
+        # Group part out of the module to merge diferent project lists, ignore some filed to merge, issue #131 and #102 (in the future) #ISSUE.
+        p = group_parts(p)
+        # Add the project indentifier in the references.
+        for i_g in range(len(p)):
+            p[i_g].qty = 'Board{}Qty'.format(i_prj) # 'Board{}Qty' string is used to put name quantity cells of the spreadsheet.
+        parts += p
+        prj_info.append( info.copy() )
+
+    # Create an HTML page containing all the local part information.
+    local_part_html = create_local_part_html(parts)
+    
+    if logger.isEnabledFor(DEBUG_DETAILED):
+        pprint.pprint(distributors)
+
+    # Get the distributor product page for each part and scrape the part data.
+    logger.log(DEBUG_OVERVIEW, 'Scrape part data for each component group...')
+    global scraping_progress
+    scraping_progress = tqdm.tqdm(desc='Progress', total=len(parts), unit='part', miniters=1)
+    if num_processes <= 1:
+        # Scrape data, one part at a time.
+        for i in range(len(parts)):
+            args = (i, parts[i], distributors, local_part_html, scrape_retries, logger.getEffectiveLevel())
+            id, url, part_num, price_tiers, qty_avail = scrape_part(args)
+            parts[id].part_num = part_num
+            parts[id].url = url
+            parts[id].price_tiers = price_tiers
+            parts[id].qty_avail = qty_avail
+            scraping_progress.update(1)
+    else:
+        # Create pool of processes to scrape data for multiple parts simultaneously.
+        pool = Pool(num_processes)
+
+        # Package part data for passing to each process.
+        arg_sets = [(i, parts[i], distributors, local_part_html, scrape_retries, logger.getEffectiveLevel()) for i in range(len(parts))]
+        
+        # Define a callback routine for updating the scraping progress bar.
+        def update(x):
+            scraping_progress.update(1)
+            return x
+
+        # Start the web scraping processes, one for each part.
+        results = [pool.apply_async(scrape_part, [args], callback=update) for args in arg_sets]
+
+        # Wait for all the processes to have results, then kill-off all the scraping processes.
+        for r in results:
+            while(not r.ready()):
+                pass
+        pool.close()
+        pool.join()
+
+        # Get the data from each process result structure.
+        for result in results:
+            id, url, part_num, price_tiers, qty_avail = result.get()
+            parts[id].part_num = part_num
+            parts[id].url = url
+            parts[id].price_tiers = price_tiers
+            parts[id].qty_avail = qty_avail
+
+    # Done with the scraping progress bar so delete it or else we get an 
+    # error when the program terminates.
+    del scraping_progress
+
+    # Create the part pricing spreadsheet.
+    create_spreadsheet(parts, prj_info, out_filename, user_fields,
+                       '-'.join(variant) if len(variant)>1 else variant[0])
+
+    # Print component groups for debugging purposes.
+    if logger.isEnabledFor(DEBUG_DETAILED):
+        for part in parts:
+            for f in dir(part):
+                if f.startswith('__'):
+                    continue
+                elif f.startswith('html_trees'):
+                    continue
+                else:
+                    print('{} = '.format(f), end=' ')
+                    try:
+                        pprint.pprint(part.__dict__[f])
+                    except TypeError:
+                        # Pyton 2.7 pprint has some problem ordering None and strings.
+                        print(part.__dict__[f])
+                    except KeyError:
+                        pass
             print()