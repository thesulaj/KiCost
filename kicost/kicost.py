# MIT license
#
# Copyright (C) 2015 by XESS Corporation
#
# Permission is hereby granted, free of charge, to any person obtaining a copy
# of this software and associated documentation files (the "Software"), to deal
# in the Software without restriction, including without limitation the rights
# to use, copy, modify, merge, publish, distribute, sublicense, and/or sell
# copies of the Software, and to permit persons to whom the Software is
# furnished to do so, subject to the following conditions:
#
# The above copyright notice and this permission notice shall be included in
# all copies or substantial portions of the Software.
#
# THE SOFTWARE IS PROVIDED "AS IS", WITHOUT WARRANTY OF ANY KIND, EXPRESS OR
# IMPLIED, INCLUDING BUT NOT LIMITED TO THE WARRANTIES OF MERCHANTABILITY,
# FITNESS FOR A PARTICULAR PURPOSE AND NONINFRINGEMENT. IN NO EVENT SHALL THE
# AUTHORS OR COPYRIGHT HOLDERS BE LIABLE FOR ANY CLAIM, DAMAGES OR OTHER
# LIABILITY, WHETHER IN AN ACTION OF CONTRACT, TORT OR OTHERWISE, ARISING FROM,
# OUT OF OR IN CONNECTION WITH THE SOFTWARE OR THE USE OR OTHER DEALINGS IN
# THE SOFTWARE.

# Inserted by Pasteurize tool.
from __future__ import print_function
from __future__ import unicode_literals
from __future__ import division
from __future__ import absolute_import
from builtins import zip
from builtins import range
from builtins import int
from builtins import str
from future import standard_library
standard_library.install_aliases()

import future

import sys
import pprint
import copy
import re # Regular expression parser.
import difflib
import logging
import tqdm
import os
from bs4 import BeautifulSoup # XML file interpreter.
import xlsxwriter # XLSX file interpreter.
from xlsxwriter.utility import xl_rowcol_to_cell, xl_range, xl_range_abs
from yattag import Doc, indent  # For generating HTML page for local parts.
import multiprocessing
from multiprocessing import Pool # For running web scrapes in parallel.
from datetime import datetime

try:
    from urllib.parse import urlsplit, urlunsplit
except ImportError:
    from urlparse import quote as urlsplit, urlunsplit

# Stops UnicodeDecodeError exceptions.
try:
    reload(sys)
    sys.setdefaultencoding('utf8')
except NameError:
    pass  # Happens if reload is attempted in Python 3.

class PartHtmlError(Exception):
    '''Exception for failed retrieval of an HTML parse tree for a part.'''
    pass

# ghost library allows scraping pages that have Javascript challenge pages that
# screen-out robots. Digi-Key stopped doing this, so it's not needed at the moment.
# Also requires installation of Qt4.8 (not 5!) and pyside.
#from ghost import Ghost

__all__ = ['kicost']  # Only export this routine for use by the outside world.

SEPRTR = ':'  # Delimiter between library:component, distributor:field, etc.

logger = logging.getLogger('kicost')
DEBUG_OVERVIEW = logging.DEBUG
DEBUG_DETAILED = logging.DEBUG-1
DEBUG_OBSESSIVE = logging.DEBUG-2

# Import information about various distributors.
from . import distributors as distributor_imports
distributors = distributor_imports.distributors

# Import import functions for various EDA tools.
from . import eda_tools as eda_tools_imports
eda_tools = eda_tools_imports.eda_tools
subpart_qty = eda_tools_imports.subpart_qty
from .eda_tools.eda_tools import SUB_SEPRTR

# Regular expression for detecting part reference ids consisting of a
# prefix of letters followed by a sequence of digits, such as 'LED10'
# or a sequence of digits followed by a subpart number like 'CONN1#3'.
# There can even be an interposer character so 'LED-10' is also OK.
PART_REF_REGEX = re.compile('(?P<prefix>[a-z]+\W?)(?P<num>\d+({}(\d+))?)'.format(SUB_SEPRTR), re.IGNORECASE)

def kicost(in_file, out_filename, user_fields, ignore_fields, variant, num_processes, 
        eda_tool_name, exclude_dist_list, include_dist_list):
    '''Take a schematic input file and create an output file with a cost spreadsheet in xlsx format.'''

    # Only keep distributors in the included list and not in the excluded list.
    if not include_dist_list:
        include_dist_list = list(distributors.keys())
    rmv_dist = set(exclude_dist_list)
    rmv_dist |= set(list(distributors.keys())) - set(include_dist_list)
    rmv_dist -= set(['local_template'])  # We need this later for creating non-web distributors.
    for dist in rmv_dist:
        distributors.pop(dist, None)

    # Get groups of identical parts.
    eda_tool_module = getattr(eda_tools_imports, eda_tool_name)
    parts, prj_info = eda_tool_module.get_part_groups(in_file, ignore_fields, variant)

    # Create an HTML page containing all the local part information.
    local_part_html = create_local_part_html(parts)
    
    if logger.isEnabledFor(DEBUG_DETAILED):
        pprint.pprint(distributors)

    # Get the distributor product page for each part and scrape the part data.
    logger.log(DEBUG_OVERVIEW, 'Scrape part data for each component group...')
    global scraping_progress
    scraping_progress = tqdm.tqdm(desc='Progress', total=len(parts), unit='part', miniters=1)
    if num_processes <= 1:
        # Scrape data, one part at a time.
        for i in range(len(parts)):
            args = (i, parts[i], distributors, local_part_html, logger.getEffectiveLevel())
            id, url, part_num, price_tiers, qty_avail = scrape_part(args)
            parts[id].part_num = part_num
            parts[id].url = url
            parts[id].price_tiers = price_tiers
            parts[id].qty_avail = qty_avail
            scraping_progress.update(1)
    else:
        # Create pool of processes to scrape data for multiple parts simultaneously.
        pool = Pool(num_processes)

        # Package part data for passing to each process.
        args = [(i, parts[i], distributors, local_part_html, logger.getEffectiveLevel()) for i in range(len(parts))]

        # Create a list to store the output from each process.
        results = list(range(len(args)))
        
        # Define a callback routine for updating the scraping progress bar.
        def update(x):
            scraping_progress.update(1)
            return x

        # Start the web scraping processes, one for each part.
        for i in range(len(args)):
            results[i] = pool.apply_async(scrape_part, [args[i]], callback=update)

        # Wait for all the processes to complete.
        pool.close()
        pool.join()

        # Get the data from each process result structure.
        for result in results:
            id, url, part_num, price_tiers, qty_avail = result.get()
            parts[id].part_num = part_num
            parts[id].url = url
            parts[id].price_tiers = price_tiers
            parts[id].qty_avail = qty_avail

    # Done with the scraping progress bar so delete it or else we get an 
    # error when the program terminates.
    del scraping_progress

    # Create the part pricing spreadsheet.
    create_spreadsheet(parts, prj_info, out_filename, user_fields, variant)

    # Print component groups for debugging purposes.
    if logger.isEnabledFor(DEBUG_DETAILED):
        for part in parts:
            for f in dir(part):
                if f.startswith('__'):
                    continue
                elif f.startswith('html_trees'):
                    continue
                else:
                    print('{} = '.format(f), end=' ')
                    try:
                        pprint.pprint(part.__dict__[f])
                    except TypeError:
                        # Pyton 2.7 pprint has some problem ordering None and strings.
                        print(part.__dict__[f])
                    except KeyError:
                        pass
            print()


<<<<<<< HEAD
# Temporary class for storing part group information.
class IdenticalComponents(object):
    pass


def get_part_groups(in_file, ignore_fields, variant):
    '''Get groups of identical parts from an XML file and return them as a dictionary.'''

    ign_fields = [str(f.lower()) for f in ignore_fields]

    def extract_fields(part, variant):
        # Extract XML fields from the part in a library or schematic.

        fields = {}
        try:
            for f in part.find('fields').find_all('field'):
                # Store the name and value for each kicost-related field.
                # Remove case of field name along with leading/trailing whitespace.
                name = str(f['name'].lower().strip())
                if name in ign_fields:
                    continue  # Ignore fields in the ignore list.
                elif SEPRTR not in name: # No separator, so get global field value.
                    name = field_name_translations.get(name, name)
                    fields[name] = str(f.string)
                else:
                    # Now look for fields that start with 'kicost' and possibly
                    # another dot-separated variant field and store their values.
                    # Anything else is in a non-kicost namespace.
                    key_re = 'kicost(\.{})?:(?P<name>.*)'.format(variant)
                    mtch = re.match(key_re, name, flags=re.IGNORECASE)
                    if mtch:
                        # The field name is anything that came after the leading
                        # 'kicost' and variant field.
                        name = mtch.group('name')
                        name = field_name_translations.get(name, name)
                        # If the field name isn't for a manufacturer's part
                        # number or a distributors catalog number, then add
                        # it to 'local' if it doesn't start with a distributor
                        # name and colon.
                        if name not in ('manf#', 'manf') and name[:-1] not in distributors:
                            if SEPRTR not in name: # This field has no distributor.
                                name = 'local:' + name # Assign it to a local distributor.
                        fields[name] = str(f.string)

        except AttributeError:
            pass  # No fields found for this part.
        return fields

    # Read-in the schematic XML file to get a tree and get its root.
    logger.log(DEBUG_OVERVIEW, 'Get schematic XML...')
    root = BeautifulSoup(in_file, 'lxml')

    # Get the general information of the project BoM XML file.
    title = root.find('title_block')
    prj_info = dict()
    prj_info['title'] = title.find_all('title')[0].string
    prj_info['company'] = title.find_all('company')[0].string
    prj_info['date'] = title.find_all('date')[0].string

    # Make a dictionary from the fields in the parts library so these field
    # values can be instantiated into the individual components in the schematic.
    logger.log(DEBUG_OVERVIEW, 'Get parts library...')
    libparts = {}
    for p in root.find('libparts').find_all('libpart'):

        # Get the values for the fields in each library part (if any).
        fields = extract_fields(p, variant)

        # Store the field dict under the key made from the
        # concatenation of the library and part names.
        libparts[str(p['lib'] + SEPRTR + p['part'])] = fields

        # Also have to store the fields under any part aliases.
        try:
            for alias in p.find('aliases').find_all('alias'):
                libparts[str(p['lib'] + SEPRTR + alias.string)] = fields
        except AttributeError:
            pass  # No aliases for this part.

    # Find the components used in the schematic and elaborate
    # them with global values from the libraries and local values
    # from the schematic.
    logger.log(DEBUG_OVERVIEW, 'Get components...')
    components = {}
    for c in root.find('components').find_all('comp'):

        # Find the library used for this component.
        libsource = c.find('libsource')

        # Create the key to look up the part in the libparts dict.
        libpart = str(libsource['lib'] + SEPRTR + libsource['part'])

        # Initialize the fields from the global values in the libparts dict entry.
        # (These will get overwritten by any local values down below.)
        fields = libparts[libpart].copy()  # Make a copy! Don't use reference!

        # Store the part key and its value.
        fields['libpart'] = libpart
        fields['value'] = str(c.find('value').string)

        # Get the footprint for the part (if any) from the schematic.
        try:
            fields['footprint'] = str(c.find('footprint').string)
        except AttributeError:
            pass

        # Get the values for any other kicost-related fields in the part
        # (if any) from the schematic. These will override any field values
        # from the part library.
        fields.update(extract_fields(c, variant))

        # Store the fields for the part using the reference identifier as the key.
        components[str(c['ref'])] = fields

    # Remove components that are assigned to a variant that is not the current variant,
    # or which are "do not popoulate" (DNP). (Any component that does not have a variant
    # is assigned the current variant so it will not be removed unless it is also DNP.)
    accepted_components = {}
    for ref, fields in components.items():
        # Remove DNPs.
        dnp = fields.get('local:dnp', fields.get('dnp', 0))
        try:
            dnp = float(dnp)
        except ValueError:
            pass  # The field value must have been a string.
        if dnp:
            continue

        # Get part variant. Prioritize local variants over global ones.
        variants = fields.get('local:variant', fields.get('variant', None))

        # Remove parts that are not assigned to the current variant.
        # If a part is not assigned to any variant, then it is never removed.
        if variants:
            # A part can be assigned to multiple variants. The part will not
            # be removed if any of its variants match the current variant.
            # Split the variants apart and abort the loop if any of them match.
            for v in re.split('[,;/ ]', variants):
                if re.match(variant, v, flags=re.IGNORECASE):
                    break
            else:
                # None of the variants matched, so skip/remove this part.
                continue

        # The part was not removed, so add it to the list of accepted components.
        accepted_components[ref] = fields

    #print('Removed parts:', set(components.keys())-set(accepted_components.keys()))

    # Replace the component list with the list of accepted parts.
    components = subpart_split(accepted_components)

    # Now partition the parts into groups of like components.
    # First, get groups of identical components but ignore any manufacturer's
    # part numbers that may be assigned. Just collect those in a list for each group.
    logger.log(DEBUG_OVERVIEW, 'Get groups of identical components...')
    component_groups = {}
    for ref, fields in list(components.items()): # part references and field values.

        # Take the field keys and values of each part and create a hash.
        # Use the hash as the key to a dictionary that stores lists of
        # part references that have identical field values. The important fields
        # are the reference prefix ('R', 'C', etc.), value, and footprint.
        # Don't use the manufacturer's part number when calculating the hash!
        # Also, don't use any fields with SEPRTR in the label because that indicates
        # a field used by a specific tool (including kicost).
        hash_fields = {k: fields[k] for k in fields if k not in ('manf#','manf') and SEPRTR not in k}
        h = hash(tuple(sorted(hash_fields.items())))

        # Now add the hashed component to the group with the matching hash
        # or create a new group if the hash hasn't been seen before.
        try:
            # Add next ref for identical part to the list.
            component_groups[h].refs.append(ref)
            # Also add any manufacturer's part number (or None) to the group's list.
            component_groups[h].manf_nums.add(fields.get('manf#'))
        except KeyError:
            # This happens if it is the first part in a group, so the group
            # doesn't exist yet.
            component_groups[h] = IdenticalComponents()  # Add empty structure.
            component_groups[h].refs = [ref]  # Init list of refs with first ref.
            # Now add the manf. part num (or None) for this part to the group set.
            component_groups[h].manf_nums = set([fields.get('manf#')])

    # Now we have groups of seemingly identical parts. But some of the parts
    # within a group may have different manufacturer's part numbers, and these
    # groups may need to be split into smaller groups of parts all having the
    # same manufacturer's number. Here are the cases that need to be handled:
    #   One manf# number: All parts have the same manf#. Don't split this group.
    #   Two manf# numbers, but one is None: Some of the parts have no manf# but
    #       are otherwise identical to the other parts in the group. Don't split
    #       this group. Instead, propagate the non-None manf# to all the parts.
    #   Two manf#, neither is None: All parts have non-None manf# numbers.
    #       Split the group into two smaller groups of parts all having the same
    #       manf#.
    #   Three or more manf#: Split this group into smaller groups, each one with
    #       parts having the same manf#, even if it's None. It's impossible to
    #       determine which manf# the None parts should be assigned to, so leave
    #       their manf# as None.
    new_component_groups = [] # Copy new component groups into this.
    for g, grp in list(component_groups.items()):
        num_manf_nums = len(grp.manf_nums)
        if num_manf_nums == 1:
            new_component_groups.append(grp)
            continue  # Single manf#. Don't split this group.
        elif num_manf_nums == 2 and None in grp.manf_nums:
            new_component_groups.append(grp)
            continue  # Two manf#, but one of them is None. Don't split this group.
        # Otherwise, split the group into subgroups, each with the same manf#.
        for manf_num in grp.manf_nums:
            sub_group = IdenticalComponents()
            sub_group.manf_nums = [manf_num]
            sub_group.refs = []

            for ref in grp.refs:
                # Use get() which returns None if the component has no manf# field.
                # That will match if the group manf_num is also None.
                if components[ref].get('manf#') == manf_num:
                    sub_group.refs.append(ref)

            new_component_groups.append(sub_group)

    # Now get the values of all fields within the members of a group.
    # These will become the field values for ALL members of that group.
    for grp in new_component_groups:
        grp_fields = {}
        for ref in grp.refs:
            for key, val in list(components[ref].items()):
                if val is None: # Field with no value...
                    continue # so ignore it.
                if grp_fields.get(key): # This field has been seen before.
                    if grp_fields[key] != val: # Flag if new field value not the same as old.
                        raise Exception('field value mismatch: {} {} {}'.format(ref, key, val))
                else: # First time this field has been seen in the group, so store it.
                    grp_fields[key] = val
        grp.fields = grp_fields

    # Now return the list of identical part groups.
    return new_component_groups, prj_info


=======
>>>>>>> 867eb452
def create_local_part_html(parts):
    '''Create HTML page containing info for local (non-webscraped) parts.'''

    global distributors
    
    logger.log(DEBUG_OVERVIEW, 'Create HTML page for parts with custom pricing...')
    
    doc, tag, text = Doc().tagtext()
    with tag('html'):
        with tag('body'):
            for p in parts:
                # Find the manufacturer's part number if it exists.
                pn = p.fields.get('manf#') # Returns None if no manf# field.

                # Find the various distributors for this part by
                # looking for leading fields terminated by SEPRTR.
                for key in p.fields:
                    try:
                        dist = key[:key.index(SEPRTR)]
                    except ValueError:
                        continue

                    # If the distributor is not in the list of web-scrapable distributors,
                    # then it's a local distributor. Copy the local distributor template
                    # and add it to the table of distributors.
                    if dist not in distributors:
                        distributors[dist] = copy.copy(distributors['local_template'])
                        distributors[dist]['label'] = dist  # Set dist name for spreadsheet header.

                # Now look for catalog number, price list and webpage link for this part.
                for dist in distributors:
                    cat_num = p.fields.get(dist+':cat#')
                    pricing = p.fields.get(dist+':pricing')
                    link = p.fields.get(dist+':link')
                    if cat_num is None and pricing is None and link is None:
                        continue

                    def make_random_catalog_number(p):
                        hash_fields = {k: p.fields[k] for k in p.fields}
                        hash_fields['dist'] = dist
                        return '#{0:08X}'.format(abs(hash(tuple(sorted(hash_fields.items())))))

                    cat_num = cat_num or pn or make_random_catalog_number(p)
                    p.fields[dist+':cat#'] = cat_num # Store generated cat#.
                    with tag('div', klass=dist+SEPRTR+cat_num):
                        with tag('div', klass='cat#'):
                            text(cat_num)
                        if pricing is not None:
                            with tag('div', klass='pricing'):
                                text(pricing)
                        if link is not None:
                            url_parts = list(urlsplit(link))
                            if url_parts[0] == '':
                                url_parts[0] = u'http'
                            link = urlunsplit(url_parts)
                            with tag('div', klass='link'):
                                text(link)

    # Remove the local distributor template so it won't be processed later on.
    # It has served its purpose.
    del distributors['local_template']

    html = doc.getvalue()
    if logger.isEnabledFor(DEBUG_OBSESSIVE):
        print(indent(html))
    return html


def create_spreadsheet(parts, prj_info, spreadsheet_filename, user_fields, variant):
    '''Create a spreadsheet using the info for the parts (including their HTML trees).'''

    logger.log(DEBUG_OVERVIEW, 'Create spreadsheet...')

    # Collapse de references.
    for part in parts:
        part.refs = collapse_refs(part.refs)

    # Sort the founded groups by BOM_ORDER definition.
    parts = groups_sort(parts)

    DEFAULT_BUILD_QTY = 100  # Default value for number of boards to build.
    WORKSHEET_NAME = os.path.splitext(os.path.basename(spreadsheet_filename))[0] # Default name for pricing worksheet.

    if len(variant) > 0:
        # Append an indication of the variant to the worksheet title.
        # Remove any special characters that might be illegal in a 
        # worksheet name since the variant might be a regular expression.
        WORKSHEET_NAME = WORKSHEET_NAME + '.' + re.sub(
                                '[\[\]\\\/\|\?\*\:\(\)]','_',variant)

    # Create spreadsheet file.
    with xlsxwriter.Workbook(spreadsheet_filename) as workbook:

        # Create the various format styles used by various spreadsheet items.
        wrk_formats = {
            'global': workbook.add_format({
                'font_size': 14,
                'font_color': 'white',
                'bold': True,
                'align': 'center',
                'valign': 'vcenter',
                'bg_color': '#303030'
            }),
            'header': workbook.add_format({
                'font_size': 12,
                'bold': True,
                'align': 'center',
                'valign': 'top',
                'text_wrap': True
            }),
            'board_qty': workbook.add_format({
                'font_size': 13,
                'bold': True,
                'align': 'right'
            }),
            'total_cost_label': workbook.add_format({
                'font_size': 13,
                'bold': True,
                'align': 'right',
                'valign': 'vcenter'
            }),
            'unit_cost_label': workbook.add_format({
                'font_size': 13,
                'bold': True,
                'align': 'right',
                'valign': 'vcenter'
            }),
            'total_cost_currency': workbook.add_format({
                'font_size': 13,
                'font_color': 'red',
                'bold': True,
                'num_format': '$#,##0.00',
                'valign': 'vcenter'
            }),
            'unit_cost_currency': workbook.add_format({
                'font_size': 13,
                'font_color': 'green',
                'bold': True,
                'num_format': '$#,##0.00',
                'valign': 'vcenter'
            }),
            'found_part_pct': workbook.add_format({
                'font_size': 12,
                'bold': True,
                'italic': True,
                'valign': 'vcenter'
            }),
            'proj_info_field': workbook.add_format({
                'font_size': 13,
                'bold': True,
                'align': 'right',
                'valign': 'vcenter'
            }),
            'proj_info': workbook.add_format({
                'font_size': 12,
                'align': 'left',
                'valign': 'vcenter'
            }),
            'best_price': workbook.add_format({'bg_color': '#80FF80', }),
            'not_available': workbook.add_format({'bg_color': '#FF0000', 'font_color':'white'}),
            'order_too_much': workbook.add_format({'bg_color': '#FF0000', 'font_color':'white'}),
            'too_few_available': workbook.add_format({'bg_color': '#FF9900', 'font_color':'black'}),
            'too_few_purchased': workbook.add_format({'bg_color': '#FFFF00'}),
            'not_stocked': workbook.add_format({'font_color': '#909090', 'align': 'right' }),
            'currency': workbook.add_format({'num_format': '$#,##0.00'}),
            'centered_text': workbook.add_format({'align': 'center'}),
        }

        # Add the distinctive header format for each distributor to the dict of formats.
        for d in distributors:
            wrk_formats[d] = workbook.add_format(distributors[d]['wrk_hdr_format'])

        # Create the worksheet that holds the pricing information.
        wks = workbook.add_worksheet(WORKSHEET_NAME)

        # Set the row & column for entering the part information in the sheet.
        START_COL = 0
        BOARD_QTY_ROW = 0
        TOTAL_COST_ROW = BOARD_QTY_ROW + 1
        UNIT_COST_ROW = TOTAL_COST_ROW + 1
        START_ROW = 4
        LABEL_ROW = START_ROW + 1
        COL_HDR_ROW = LABEL_ROW + 1
        FIRST_PART_ROW = COL_HDR_ROW + 1
        LAST_PART_ROW = COL_HDR_ROW + len(parts) - 1

        # Load the global part information (not distributor-specific) into the sheet.
        # next_col = the column immediately to the right of the global data.
        # qty_col = the column where the quantity needed of each part is stored.
        next_col, refs_col, qty_col = add_globals_to_worksheet(
            wks, wrk_formats, START_ROW, START_COL, TOTAL_COST_ROW, parts, user_fields)
        # Create a defined range for the global data.
        workbook.define_name(
            'global_part_data', '={wks_name}!{data_range}'.format(
                wks_name= "'" + WORKSHEET_NAME + "'",
                data_range=xl_range_abs(START_ROW, START_COL, LAST_PART_ROW,
                                        next_col - 1)))

        # Add project information to track the project (in a printed version
        # of the BOM) and the date because of price variations.
        wks.write(BOARD_QTY_ROW, START_COL, 'Proj:', wrk_formats['proj_info_field'])
        wks.write(BOARD_QTY_ROW, START_COL+1, prj_info['title'], wrk_formats['proj_info'])
        wks.write(TOTAL_COST_ROW, START_COL, 'Co.:', wrk_formats['proj_info_field'])
        wks.write(TOTAL_COST_ROW, START_COL+1, prj_info['company'], wrk_formats['proj_info'])
        wks.write(UNIT_COST_ROW, START_COL, 'Date:', wrk_formats['proj_info_field'])
        wks.write(UNIT_COST_ROW, START_COL+1, datetime.now().strftime("%Y-%m-%d %H:%M:%S"), wrk_formats['proj_info'])

        # Create the cell where the quantity of boards to assemble is entered.
        # Place the board qty cells near the right side of the global info.
        wks.write(BOARD_QTY_ROW, next_col - 2, 'Board Qty:',
                  wrk_formats['board_qty'])
        wks.write(BOARD_QTY_ROW, next_col - 1, DEFAULT_BUILD_QTY,
                  wrk_formats['board_qty'])  # Set initial board quantity.
        # Define the named cell where the total board quantity can be found.
        workbook.define_name('BoardQty', '={wks_name}!{cell_ref}'.format(
            wks_name="'" + WORKSHEET_NAME + "'",
            cell_ref=xl_rowcol_to_cell(BOARD_QTY_ROW, next_col - 1,
                                       row_abs=True,
                                       col_abs=True)))

        # Create the row to show total cost of board parts for each distributor.
        wks.write(TOTAL_COST_ROW, next_col - 2, 'Total Cost:',
                  wrk_formats['total_cost_label'])

        # Define the named cell where the total cost can be found.
        workbook.define_name('TotalCost', '={wks_name}!{cell_ref}'.format(
            wks_name="'" + WORKSHEET_NAME + "'",
            cell_ref=xl_rowcol_to_cell(TOTAL_COST_ROW, next_col - 1,
                                       row_abs=True,
                                       col_abs=True)))


        # Create the row to show unit cost of board parts.
        wks.write(UNIT_COST_ROW, next_col - 2, 'Unit Cost:',
                  wrk_formats['unit_cost_label'])
        wks.write(UNIT_COST_ROW, next_col - 1, "=TotalCost/BoardQty",
                  wrk_formats['unit_cost_currency'])

        # Freeze view of the global information and the column headers, but
        # allow the distributor-specific part info to scroll.
        wks.freeze_panes(COL_HDR_ROW, next_col)

        # Make a list of alphabetically-ordered distributors with web distributors before locals.
        web_dists = sorted([d for d in distributors if distributors[d]['scrape'] != 'local'])
        local_dists = sorted([d for d in distributors if distributors[d]['scrape'] == 'local'])
        dist_list = web_dists + local_dists

        # Load the part information from each distributor into the sheet.
        for dist in dist_list:
            dist_start_col = next_col
            next_col = add_dist_to_worksheet(wks, wrk_formats, START_ROW,
                                             dist_start_col, UNIT_COST_ROW, TOTAL_COST_ROW,
                                             refs_col, qty_col, dist, parts)
            # Create a defined range for each set of distributor part data.
            workbook.define_name(
                '{}_part_data'.format(dist), '={wks_name}!{data_range}'.format(
                    wks_name="'" + WORKSHEET_NAME + "'",
                    data_range=xl_range_abs(START_ROW, dist_start_col,
                                            LAST_PART_ROW, next_col - 1)))


def collapse_refs(refs):
    '''Collapse list of part references into a sorted, comma-separated list of hyphenated ranges.'''

    def convert_to_ranges(nums):
        # Collapse a list of numbers into sorted, comma-separated, hyphenated ranges.
        # e.g.: 3,4,7,8,9,10,11,13,14 => 3,4,7-11,13,14

        def get_refnum(refnum):
            return int(re.match('\d+', refnum).group(0))

        def to_int(n):
            try:
                return int(n)
            except ValueError:
                return n

        nums.sort(key=get_refnum)  # Sort all the numbers.
        nums = [to_int(n) for n in nums]  # Convert strings to ints if possible.
        num_ranges = []  # No ranges found yet since we just started.
        range_start = 0  # First possible range is at the start of the list of numbers.

        # Go through the list of numbers looking for 3 or more sequential numbers.
        while range_start < len(nums):
            num_range = nums[range_start]  # Current range starts off as a single number.
            next_range_start = range_start + 1  # The next possible start of a range.
            # Part references with subparts are never included in ref ranges.
            if not isinstance(num_range, int):
                num_ranges.append(num_range)
                range_start = next_range_start
                continue
            # Look for sequences of three or more sequential numbers.
            for range_end in range(range_start + 2, len(nums)):
                if not isinstance(nums[range_end], int):
                    break  # Ref with subpart, so can't be in a ref range.
                if range_end - range_start != nums[range_end] - nums[range_start]:
                    break  # Non-sequential numbers found, so break out of loop.
                # Otherwise, extend the current range.
                num_range = [nums[range_start], nums[range_end]]
                # 3 or more sequential numbers found, so next possible range must start after this one.
                next_range_start = range_end + 1
            # Append the range (or single number) just found to the list of range.
            num_ranges.append(num_range)
            # Point to the start of the next possible range and keep looking.
            range_start = next_range_start

        return num_ranges

    prefix_nums = {}  # Contains a list of numbers for each distinct prefix.
    for ref in refs:
        # Partition each part reference into its beginning part prefix and ending number.
        match = re.search(PART_REF_REGEX, ref)
        prefix = match.group('prefix')
        num = match.group('num')

        # Append the number to the list of numbers for this prefix, or create a list
        # with a single number if this is the first time a particular prefix was encountered.
        prefix_nums.setdefault(prefix, []).append(num)

    # Convert the list of numbers for each ref prefix into ranges.
    for prefix in list(prefix_nums.keys()):
        prefix_nums[prefix] = convert_to_ranges(prefix_nums[prefix])

    # Combine the prefixes and number ranges back into part references.
    collapsed_refs = []
    for prefix, nums in list(prefix_nums.items()):
        for num in nums:
            if isinstance(num, list):
                # Convert a range list into a collapsed part reference:
                # e.g., 'R10-R15' from 'R':[10,15].
                collapsed_refs.append('{0}{1}-{0}{2}'.format(prefix, num[0], num[-1]))
            else:
                # Convert a single number into a simple part reference: e.g., 'R10'.
                collapsed_refs.append('{}{}'.format(prefix, num))

<<<<<<< HEAD
                # Return the collapsed par references.
    return ','.join(collapsed_refs)
=======
    # Return the collapsed par references.
    return collapsed_refs
>>>>>>> 867eb452


def add_globals_to_worksheet(wks, wrk_formats, start_row, start_col,
                             total_cost_row, parts, user_fields):
    '''Add global part data to the spreadsheet.'''

    # Columns for the various types of global part data.
    columns = {
        'refs': {
            'col': 0,
            'level': 0,  # Outline level (or hierarchy level) for this column.
            'label': 'Refs',
            'width': None,  # Column width (default in this case).
            'comment': 'Schematic identifier for each part.',
            'static': False,
        },
        'value': {
            'col': 1,
            'level': 0,
            'label': 'Value',
            'width': None,
            'comment': 'Value of each part.',
            'static': True,
        },
        'desc': {
            'col': 2,
            'level': 0,
            'label': 'Desc',
            'width': None,
            'comment': 'Description of each part.',
            'static': True,
        },
        'footprint': {
            'col': 3,
            'level': 0,
            'label': 'Footprint',
            'width': None,
            'comment': 'PCB footprint for each part.',
            'static': True,
        },
        'manf': {
            'col': 4,
            'level': 0,
            'label': 'Manf',
            'width': None,
            'comment': 'Manufacturer of each part.',
            'static': True,
        },
        'manf#': {
            'col': 5,
            'level': 0,
            'label': 'Manf#',
            'width': None,
            'comment': 'Manufacturer number for each part.',
            'static': True,
        },
        'qty': {
            'col': 6,
            'level': 0,
            'label': 'Qty',
            'width': None,
            'comment': '''Total number of each part needed to assemble the board.
Red -> No parts available.
Orange -> Parts available, but not enough.
Yellow -> Enough parts available, but haven't purchased enough.''',
            'static': False,
        },
        'unit_price': {
            'col': 7,
            'level': 0,
            'label': 'Unit$',
            'width': None,
            'comment': 'Minimum unit price for each part across all distributors.',
            'static': False,
        },
        'ext_price': {
            'col': 8,
            'level': 0,
            'label': 'Ext$',
            'width': 15,  # Displays up to $9,999,999.99 without "###".
            'comment': 'Minimum extended price for each part across all distributors.',
            'static': False,
        },
    }

    # Enter user-defined fields into the global part data columns structure.
    for user_field in list(reversed(user_fields)):
        # Skip the user field if it's already in the list of data columns.
        col_ids = list(columns.keys())
        user_field_id = user_field.lower()
        if user_field_id not in col_ids:
            # Put user fields immediately to right of the 'desc' column. 
            desc_col = columns['desc']['col']
            # Push all existing fields to right of 'desc' over by one column.
            for id in col_ids:
                if columns[id]['col'] > desc_col:
                    columns[id]['col'] += 1
            # Insert user field in the vacated space.
            columns[user_field_id] = {
                'col': columns['desc']['col']+1,
                'level': 0,
                'label': user_field,
                'width': None,
                'comment': 'User-defined field.',
                'static': True,
            }

    num_cols = len(list(columns.keys()))

    row = start_row  # Start building global section at this row.

    # Add label for global section.
    wks.merge_range(row, start_col, row, start_col + num_cols - 1,
                    "Global Part Info", wrk_formats['global'])
    row += 1  # Go to next row.

    # Add column headers.
    for k in list(columns.keys()):
        col = start_col + columns[k]['col']
        wks.write_string(row, col, columns[k]['label'], wrk_formats['header'])
        wks.write_comment(row, col, columns[k]['comment'])
        wks.set_column(col, col, columns[k]['width'], None,
                       {'level': columns[k]['level']})
    row += 1  # Go to next row.

    num_parts = len(parts)
    PART_INFO_FIRST_ROW = row  # Starting row of part info.
    PART_INFO_LAST_ROW = PART_INFO_FIRST_ROW + num_parts - 1  # Last row of part info.

    # Add global data for each part.
    # First, collapse the part references.
    for part in parts:
        part.collapsed_refs = ','.join(collapse_refs(part.refs))

    # Then, order the part references in natural order (ignoring any subparts).
    def get_ref_key(part):
        match = re.match(PART_REF_REGEX, part.collapsed_refs)
        # Remove any subpart from the part reference id.
        num = re.sub('{}\d+'.format(SUB_SEPRTR), '', match.group('num'))
        return [match.group('prefix'), int(num)]
    parts.sort(key=get_ref_key)

    # Add the global part data to the spreadsheet.
    for part in parts:

        # Enter part references.
<<<<<<< HEAD
        wks.write_string(row, start_col + columns['refs']['col'],
                         part.refs)
=======
        wks.write_string(row, start_col + columns['refs']['col'], part.collapsed_refs)
>>>>>>> 867eb452

        # Enter more static data for the part.
        for field in list(columns.keys()):
            if columns[field]['static'] is False:
                continue
            try:
                # Fields found in the XML are lower-cased, so do the same for the column key.
                field_name = field.lower().strip()
                wks.write_string(row, start_col + columns[field]['col'],
                                 part.fields[field_name])
            except KeyError:
                pass

        # Enter total part quantity needed.
        try:
            part_qty = subpart_qty(part);
            wks.write(row, start_col + columns['qty']['col'],
                       part_qty.format('BoardQty') )
            #          '=BoardQty*{}'.format(len(part.refs)))
        except KeyError:
            pass

        # Gather the cell references for calculating minimum unit price and part availability.
        dist_unit_prices = []
        dist_qty_avail = []
        dist_qty_purchased = []
        for dist in list(distributors.keys()):

            # Get the name of the data range for this distributor.
            dist_data_rng = '{}_part_data'.format(dist)

            # Get the contents of the unit price cell for this part (row) and distributor (column+offset).
            dist_unit_prices.append(
                'INDIRECT(ADDRESS(ROW(),COLUMN({})+2))'.format(dist_data_rng))

            # Get the contents of the quantity purchased cell for this part and distributor
            # unless the unit price is not a number in which case return 0.
            dist_qty_purchased.append(
                'IF(ISNUMBER(INDIRECT(ADDRESS(ROW(),COLUMN({0})+2))),INDIRECT(ADDRESS(ROW(),COLUMN({0})+1)),0)'.format(dist_data_rng))

            # Get the contents of the quantity available cell of this part from this distributor.
            dist_qty_avail.append(
                'INDIRECT(ADDRESS(ROW(),COLUMN({})+0))'.format(dist_data_rng))

        # Enter the spreadsheet formula to find this part's minimum unit price across all distributors.
        wks.write_formula(
            row, start_col + columns['unit_price']['col'],
            '=MINA({})'.format(','.join(dist_unit_prices)),
            wrk_formats['currency']
        )

        # Enter the spreadsheet formula for calculating the minimum extended price.
        wks.write_formula(
            row, start_col + columns['ext_price']['col'],
            '=iferror({qty}*{unit_price},"")'.format(
                qty        = xl_rowcol_to_cell(row, start_col + columns['qty']['col']),
                unit_price = xl_rowcol_to_cell(row, start_col + columns['unit_price']['col'])
            ),
            wrk_formats['currency']
        )

        # If part is unavailable from all distributors, color quantity cell red.
        wks.conditional_format(
            row, start_col + columns['qty']['col'],
            row, start_col + columns['qty']['col'],
            {
                'type': 'formula',
                'criteria': '=IF(SUM({})=0,1,0)'.format(','.join(dist_qty_avail)),
                'format': wrk_formats['not_available']
            }
        )

        # If total available part quantity is less than needed quantity, color cell orange. 
        wks.conditional_format(
            row, start_col + columns['qty']['col'],
            row, start_col + columns['qty']['col'],
            {
                'type': 'cell',
                'criteria': '>',
                'value': '=SUM({})'.format(','.join(dist_qty_avail)),
                'format': wrk_formats['too_few_available']
            }
        )

        # If total purchased part quantity is less than needed quantity, color cell yellow. 
        wks.conditional_format(
            row, start_col + columns['qty']['col'],
            row, start_col + columns['qty']['col'],
            {
                'type': 'cell',
                'criteria': '>',
                'value': '=SUM({})'.format(','.join(dist_qty_purchased)),
                'format': wrk_formats['too_few_purchased'],
            }
        )

        # Enter part shortage quantity.
        try:
            wks.write(row, start_col + columns['short']['col'],
                      0)  # slack quantity. (Not handled, yet.)
        except KeyError:
            pass

        row += 1  # Go to next row.

    # Sum the extended prices for all the parts to get the total minimum cost.
    total_cost_col = start_col + columns['ext_price']['col']
    wks.write(total_cost_row, total_cost_col, '=sum({sum_range})'.format(
        sum_range=xl_range(PART_INFO_FIRST_ROW, total_cost_col,
                           PART_INFO_LAST_ROW, total_cost_col)),
              wrk_formats['total_cost_currency'])

    # Return column following the globals so we know where to start next set of cells.
    # Also return the columns where the references and quantity needed of each part is stored.
    return start_col + num_cols, start_col + columns['refs']['col'], start_col + columns['qty']['col']


def add_dist_to_worksheet(wks, wrk_formats, start_row, start_col,
                          unit_cost_row, total_cost_row, part_ref_col, part_qty_col,
                          dist, parts):
    '''Add distributor-specific part data to the spreadsheet.'''

    # Columns for the various types of distributor-specific part data.
    columns = {
        'avail': {
            'col': 0,
            # column offset within this distributor range of the worksheet.
            'level': 1,  # Outline level (or hierarchy level) for this column.
            'label': 'Avail',  # Column header label.
            'width': None,  # Column width (default in this case).
            'comment': '''Available quantity of each part at the distributor.
Red -> No quantity available.
Orange -> Too little quantity available.'''
        },
        'purch': {
            'col': 1,
            'level': 2,
            'label': 'Purch',
            'width': None,
            'comment': 'Purchase quantity of each part from this distributor.\nRed -> Purchasing more than the available quantity.'
        },
        'unit_price': {
            'col': 2,
            'level': 2,
            'label': 'Unit$',
            'width': None,
            'comment': 'Unit price of each part from this distributor.\nGreen -> lowest price.'
        },
        'ext_price': {
            'col': 3,
            'level': 0,
            'label': 'Ext$',
            'width': 15,  # Displays up to $9,999,999.99 without "###".
            'comment':
            '(Unit Price) x (Purchase Qty) of each part from this distributor.\nRed -> Next price break is cheaper.\nGreen -> Cheapest supplier.'
        },
        'part_num': {
            'col': 4,
            'level': 2,
            'label': 'Cat#',
            'width': 15,
            'comment': 'Distributor-assigned part number for each part and link to its web page (click).'
        },
    }
    num_cols = len(list(columns.keys()))

    row = start_row  # Start building distributor section at this row.

    # Add label for this distributor.
    wks.merge_range(row, start_col, row, start_col + num_cols - 1,
            distributors[dist]['label'].title(), wrk_formats[dist])
    row += 1  # Go to next row.

    # Add column headers, comments, and outline level (for hierarchy).
    for k in list(columns.keys()):
        col = start_col + columns[k]['col']  # Column index for this column.
        wks.write_string(row, col, columns[k]['label'], wrk_formats['header'])
        wks.write_comment(row, col, columns[k]['comment'])
        wks.set_column(col, col, columns[k]['width'], None,
                       {'level': columns[k]['level']})
    row += 1  # Go to next row.

    num_parts = len(parts)

    # Add distributor data for each part.
    PART_INFO_FIRST_ROW = row  # Starting row of part info.
    PART_INFO_LAST_ROW = PART_INFO_FIRST_ROW + num_parts - 1  # Last row of part info.

    for part in parts:

        # Get the distributor part number.
        dist_part_num = part.part_num[dist]

        # Extract price tiers from distributor HTML page tree.
        price_tiers = part.price_tiers[dist]

        # If the part number doesn't exist, just leave this row blank.
        if len(dist_part_num) == 0:
            row += 1  # Skip this row and go to the next.
            continue

        # if len(dist_part_num) == 0 or part.qty_avail[dist] is None or len(list(price_tiers.keys())) == 0:
            # row += 1  # Skip this row and go to the next.
            # continue

        # Enter distributor part number for ordering purposes.
        if dist_part_num:
            wks.write(row, start_col + columns['part_num']['col'], dist_part_num, None)
        else:
            dist_part_num = 'Link' # To use as text for the link.

        # Enter a link to the distributor webpage for this part, even if there
        # is no valid quantity or pricing for the part (see next conditional).
        # Having the link present will help debug if the extraction of the
        # quantity or pricing information was done correctly.
        if part.url[dist]:
            wks.write_url(row, start_col + columns['part_num']['col'],
                part.url[dist],
                string=dist_part_num)

        # Enter quantity of part available at this distributor unless it is None
        # which means the part is not stocked.
        if part.qty_avail[dist]:
            wks.write(row, start_col + columns['avail']['col'],
                  part.qty_avail[dist], None)
        else:
            wks.write(row, start_col + columns['avail']['col'],
                'NonStk', wrk_formats['not_stocked'])
            wks.write_comment(row, start_col + columns['avail']['col'], 
                'This part is listed but is not normally stocked.')

        # Purchase quantity always starts as blank because nothing has been purchased yet.
        wks.write(row, start_col + columns['purch']['col'], '', None)

        # Add pricing information if it exists.
        if len(list(price_tiers)) > 0:
            # Add the price for a single unit if it doesn't already exist in the tiers.
            try:
                min_qty = min(price_tiers.keys())
                if min_qty > 1:
                    price_tiers[1] = price_tiers[
                        min_qty
                    ]  # Set unit price to price of lowest available quantity.
            except ValueError:  # This happens if the price tier list is empty.
                pass
            price_tiers[0] = 0.00  # Enter quantity-zero pricing so LOOKUP works correctly in the spreadsheet.

            # Sort the tiers based on quantities and turn them into lists of strings.
            qtys = sorted(price_tiers.keys())

            avail_qty_col = start_col + columns['avail']['col']
            purch_qty_col = start_col + columns['purch']['col']
            unit_price_col = start_col + columns['unit_price']['col']
            ext_price_col = start_col + columns['ext_price']['col']

            # Enter a spreadsheet lookup function that determines the unit price based on the needed quantity
            # or the purchased quantity (if that is non-zero).
            wks.write_formula(
                row, unit_price_col,
                '=iferror(lookup(if({purch_qty}="",{needed_qty},{purch_qty}),{{{qtys}}},{{{prices}}}),"")'.format(
                    needed_qty=xl_rowcol_to_cell(row, part_qty_col),
                    purch_qty=xl_rowcol_to_cell(row, purch_qty_col),
                    qtys=','.join([str(q) for q in qtys]),
                    prices=','.join([str(price_tiers[q]) for q in qtys])),
                    wrk_formats['currency'])

            # Add a comment to the cell showing the qty/price breaks.
            price_break_info = 'Qty/Price Breaks:\n  Qty  -  Unit$  -  Ext$\n================'
            for q in qtys[1:]:  # Skip the first qty which is always 0.
                price_break_info += '\n{:>6d} {:>7s} {:>10s}'.format(
                    q,
                    '${:.2f}'.format(price_tiers[q]),
                    '${:.2f}'.format(price_tiers[q] * q))
            wks.write_comment(row, unit_price_col, price_break_info)

            # Conditional format to show no quantity is available.
            wks.conditional_format(
                row, start_col + columns['avail']['col'], 
                row, start_col + columns['avail']['col'],
                {
                    'type': 'cell',
                    'criteria': '==',
                    'value': 0,
                    'format': wrk_formats['not_available']
                }
            )

            # Conditional format to show the avaliable quantity is less than required.
            wks.conditional_format(
                row, start_col + columns['avail']['col'], 
                row, start_col + columns['avail']['col'],
                {
                    'type': 'cell',
                    'criteria': '<',
                    'value': xl_rowcol_to_cell(row, part_qty_col),
                    'format': wrk_formats['too_few_available']
                }
            )

            # Conditional format to show the purchase quantity is more than what is available.
            wks.conditional_format(
                row, start_col + columns['purch']['col'], 
                row, start_col + columns['purch']['col'],
                {
                    'type': 'cell',
                    'criteria': '>',
                    'value': xl_rowcol_to_cell(row, avail_qty_col),
                    'format': wrk_formats['order_too_much']
                }
            )

            # Conditionally format the unit price cell that contains the best price.
            wks.conditional_format(row, unit_price_col, row, unit_price_col, {
                'type': 'cell',
                'criteria': '<=',
                'value': xl_rowcol_to_cell(row, 7),
                # This is the global data cell holding the minimum unit price for this part.
                'format': wrk_formats['best_price']
            })

            # Enter the formula for the extended price = purch qty * unit price.
            wks.write_formula(
                row, ext_price_col,
                '=iferror(if({purch_qty}="",{needed_qty},{purch_qty})*{unit_price},"")'.format(
                    needed_qty=xl_rowcol_to_cell(row, part_qty_col),
                    purch_qty=xl_rowcol_to_cell(row, purch_qty_col),
                    unit_price=xl_rowcol_to_cell(row, unit_price_col)),
                wrk_formats['currency'])

            # Conditionally format the extended price cell that contains the best price.
            wks.conditional_format(row, ext_price_col, row, ext_price_col, {
                'type': 'cell',
                'criteria': '<=',
                'value': xl_rowcol_to_cell(row, 8),
                # This is the global data cell holding the minimum extended price for this part.
                'format': wrk_formats['best_price']
            })

        # Finished processing distributor data for this part.
        row += 1  # Go to next row.

    # Sum the extended prices for all the parts to get the total cost from this distributor.
    total_cost_col = start_col + columns['ext_price']['col']
    wks.write(total_cost_row, total_cost_col, '=sum({sum_range})'.format(
        sum_range=xl_range(PART_INFO_FIRST_ROW, total_cost_col,
                           PART_INFO_LAST_ROW, total_cost_col)),
              wrk_formats['total_cost_currency'])

    # Show how many parts were found at this distributor.
    wks.write(unit_cost_row, total_cost_col,
        '=(ROWS({count_range})-COUNTBLANK({count_range}))&" of "&ROWS({count_range})&" parts found"'.format(
        count_range=xl_range(PART_INFO_FIRST_ROW, total_cost_col,
                           PART_INFO_LAST_ROW, total_cost_col)),
              wrk_formats['found_part_pct'])
    wks.write_comment(unit_cost_row, total_cost_col, 'Number of parts found at this distributor.')

    # Add list of part numbers and purchase quantities for ordering from this distributor.
    ORDER_START_COL = start_col + 1
    ORDER_FIRST_ROW = PART_INFO_LAST_ROW + 3
    ORDER_LAST_ROW = ORDER_FIRST_ROW + num_parts - 1

    # Each distributor has a different format for entering ordering information,
    # so we account for that here.
    order_col = {}
    order_col_numeric = {}
    order_delimiter = {}
    dist_col = {}
    for position, col_tag in enumerate(distributors[dist]['order_cols']):
        order_col[col_tag] = ORDER_START_COL + position  # Column for this order info.
        order_col_numeric[col_tag] = (col_tag ==
                                      'purch')  # Is this order info numeric?
        order_delimiter[col_tag] = distributors[dist][
            'order_delimiter'
        ]  # Delimiter btwn order columns.
        # For the last column of order info, the delimiter is blanked.
        if position + 1 == len(distributors[dist]['order_cols']):
            order_delimiter[col_tag] = ''
        # If the column tag doesn't exist in the list of distributor columns,
        # then assume its for the part reference column in the global data section
        # of the worksheet.
        try:
            dist_col[col_tag] = start_col + columns[col_tag]['col']
        except KeyError:
            dist_col[col_tag] = part_ref_col

    def enter_order_info(info_col, order_col, numeric=False, delimiter=''):
        # This function enters a function into a spreadsheet cell that
        # prints the information found in info_col into the order_col column
        # of the order.

        # This very complicated spreadsheet function does the following:
        # 1) Computes the set of row indices in the part data that have
        #    non-empty cells in sel_range1 and sel_range2. (Innermost
        #    nested IF and ROW commands.) sel_range1 and sel_range2 are
        #    the part's catalog number and purchase quantity.
        # 2) Selects the k'th smallest of the row indices where k is the
        #    number of rows between the current part row in the order and the
        #    top row of the order. (SMALL() and ROW() commands.)
        # 3) Gets the cell contents  from the get_range using the k'th
        #    smallest row index found in step #2. (INDEX() command.)
        # 4) Converts the cell contents to a string if it is numeric.
        #    (num_to_text_func is used.) Otherwise, it's already a string.
        # 5) CONCATENATES the string from step #4 with the delimiter
        #    that goes between fields of an order for a part.
        #    (CONCATENATE() command.)
        # 6) If any error occurs (which usually means the indexed cell
        #    contents were blank), then a blank is printed. Otherwise,
        #    the string from step #5 is printed in this cell.
        order_info_func = '''
            IFERROR(
                CONCATENATE(
                    {num_to_text_func}(
                        INDEX(
                            {get_range},
                            SMALL(
                                IF(
                                    {sel_range2} <> "",
                                    IF(
                                        {sel_range1} <> "",
                                        ROW({sel_range1}) - MIN(ROW({sel_range1})) + 1,
                                        ""
                                    ),
                                    ""
                                ),
                                ROW()-ROW({order_first_row})+1
                            )
                        )
                        {num_to_text_fmt}
                    ),
                    {delimiter}
                ),
                ""
            )
        '''

        # Strip all the whitespace from the function string.
        order_info_func = re.sub('[\s\n]', '', order_info_func)

        # This sets the function and conversion format to use if
        # numeric cell contents have to be converted to a string.
        if numeric:
            num_to_text_func = 'TEXT'
            num_to_text_fmt = ',"##0"'
        else:
            num_to_text_func = ''
            num_to_text_fmt = ''

        # This puts the order column delimiter into a form acceptable in a spreadsheet formula.
        if delimiter != '':
            delimiter = '"{}"'.format(delimiter)

        # These are the columns where the part catalog numbers and purchase quantities can be found.
        purch_qty_col = start_col + columns['purch']['col']
        part_num_col = start_col + columns['part_num']['col']

        # Now write the order_info_func into every row of the order in the given column.
        for r in range(ORDER_FIRST_ROW, ORDER_LAST_ROW + 1):
            wks.write_array_formula(
                xl_range(r, order_col, r, order_col),
                '{{={func}}}'.format(func=order_info_func.format(
                    order_first_row=xl_rowcol_to_cell(ORDER_FIRST_ROW, 0,
                                                      row_abs=True),
                    sel_range1=xl_range_abs(PART_INFO_FIRST_ROW, purch_qty_col,
                                            PART_INFO_LAST_ROW, purch_qty_col),
                    sel_range2=xl_range_abs(PART_INFO_FIRST_ROW, part_num_col,
                                            PART_INFO_LAST_ROW, part_num_col),
                    get_range=xl_range_abs(PART_INFO_FIRST_ROW, info_col,
                                           PART_INFO_LAST_ROW, info_col),
                    delimiter=delimiter,
                    num_to_text_func=num_to_text_func,
                    num_to_text_fmt=num_to_text_fmt)))

    # Write the header and how many parts are being purchased.
    purch_qty_col = start_col + columns['purch']['col']
    ORDER_HEADER =  PART_INFO_LAST_ROW + 2
    wks.write_formula(
        ORDER_HEADER, purch_qty_col,
        '=IFERROR(IF(OR({count_range}),COUNTIF({count_range},">0")&" of "&ROWS({count_range})&" parts purchased",""),"")'.format(
            count_range=xl_range(PART_INFO_FIRST_ROW, purch_qty_col,
                                 PART_INFO_LAST_ROW, purch_qty_col)
        ),
        wrk_formats['found_part_pct']
    )
    wks.write_comment(ORDER_HEADER, purch_qty_col,
        'Copy the information below to the BOM import page of the distributor web site.')

    # For every column in the order info range, enter the part order information.
    for col_tag in ('purch', 'part_num', 'refs'):
        enter_order_info(dist_col[col_tag], order_col[col_tag],
                         numeric=order_col_numeric[col_tag],
                         delimiter=order_delimiter[col_tag])

    return start_col + num_cols  # Return column following the globals so we know where to start next set of cells.


def get_part_html_tree(part, dist, get_html_tree_func, local_part_html, logger):
    '''Get the HTML tree for a part from the given distributor website or local HTML.'''

    logger.log(DEBUG_OBSESSIVE, '%s %s', dist, str(part.refs))

    for extra_search_terms in set([part.fields.get('manf', ''), '']):
        try:
            # Search for part information using one of the following:
            #    1) the distributor's catalog number.
            #    2) the manufacturer's part number.
            for key in (dist+'#', dist+SEPRTR+'cat#', 'manf#'):
                if key in part.fields:
                    return get_html_tree_func(dist, part.fields[key], extra_search_terms, local_part_html=local_part_html)
            # No distributor or manufacturer number, so give up.
            else:
                logger.warning("No '%s#' or 'manf#' field: cannot lookup part %s at %s", dist, part.refs, dist)
                return BeautifulSoup('<html></html>', 'lxml'), ''
                #raise PartHtmlError
        except PartHtmlError:
            pass
        except AttributeError:
            break
    logger.warning("Part %s not found at %s", part.refs, dist)
    # If no HTML page was found, then return a tree for an empty page.
    return BeautifulSoup('<html></html>', 'lxml'), ''


def scrape_part(args):
    '''Scrape the data for a part from each distributor website or local HTML.'''

    id, part, distributor_dict, local_part_html, log_level = args # Unpack the arguments.

    if multiprocessing.current_process().name == "MainProcess":
        scrape_logger = logging.getLogger('kicost')
    else:
        scrape_logger = multiprocessing.get_logger()
        handler = logging.StreamHandler(sys.stdout)
        handler.setLevel(log_level)
        scrape_logger.addHandler(handler)
        scrape_logger.setLevel(log_level)

    # Create dictionaries for the various items of part data from each distributor.
    url = {}
    part_num = {}
    price_tiers = {}
    qty_avail = {}

    # Scrape the part data from each distributor website or the local HTML.
    for d in distributor_dict:
        try:
            dist_module = getattr(distributor_imports, d)
        except AttributeError:
            dist_module = getattr(distributor_imports, distributor_dict[d]['module'])

        # Get the HTML tree for the part.
        html_tree, url[d] = get_part_html_tree(part, d, dist_module.get_part_html_tree, local_part_html, scrape_logger)

        # Call the functions that extract the data from the HTML tree.
        part_num[d] = dist_module.get_part_num(html_tree)
        qty_avail[d] = dist_module.get_qty_avail(html_tree)
        price_tiers[d] = dist_module.get_price_tiers(html_tree)

    # Return the part data.
    return id, url, part_num, price_tiers, qty_avail
<|MERGE_RESOLUTION|>--- conflicted
+++ resolved
@@ -1,1490 +1,1236 @@
-# MIT license
-#
-# Copyright (C) 2015 by XESS Corporation
-#
-# Permission is hereby granted, free of charge, to any person obtaining a copy
-# of this software and associated documentation files (the "Software"), to deal
-# in the Software without restriction, including without limitation the rights
-# to use, copy, modify, merge, publish, distribute, sublicense, and/or sell
-# copies of the Software, and to permit persons to whom the Software is
-# furnished to do so, subject to the following conditions:
-#
-# The above copyright notice and this permission notice shall be included in
-# all copies or substantial portions of the Software.
-#
-# THE SOFTWARE IS PROVIDED "AS IS", WITHOUT WARRANTY OF ANY KIND, EXPRESS OR
-# IMPLIED, INCLUDING BUT NOT LIMITED TO THE WARRANTIES OF MERCHANTABILITY,
-# FITNESS FOR A PARTICULAR PURPOSE AND NONINFRINGEMENT. IN NO EVENT SHALL THE
-# AUTHORS OR COPYRIGHT HOLDERS BE LIABLE FOR ANY CLAIM, DAMAGES OR OTHER
-# LIABILITY, WHETHER IN AN ACTION OF CONTRACT, TORT OR OTHERWISE, ARISING FROM,
-# OUT OF OR IN CONNECTION WITH THE SOFTWARE OR THE USE OR OTHER DEALINGS IN
-# THE SOFTWARE.
-
-# Inserted by Pasteurize tool.
-from __future__ import print_function
-from __future__ import unicode_literals
-from __future__ import division
-from __future__ import absolute_import
-from builtins import zip
-from builtins import range
-from builtins import int
-from builtins import str
-from future import standard_library
-standard_library.install_aliases()
-
-import future
-
-import sys
-import pprint
-import copy
-import re # Regular expression parser.
-import difflib
-import logging
-import tqdm
-import os
-from bs4 import BeautifulSoup # XML file interpreter.
-import xlsxwriter # XLSX file interpreter.
-from xlsxwriter.utility import xl_rowcol_to_cell, xl_range, xl_range_abs
-from yattag import Doc, indent  # For generating HTML page for local parts.
-import multiprocessing
-from multiprocessing import Pool # For running web scrapes in parallel.
-from datetime import datetime
-
-try:
-    from urllib.parse import urlsplit, urlunsplit
-except ImportError:
-    from urlparse import quote as urlsplit, urlunsplit
-
-# Stops UnicodeDecodeError exceptions.
-try:
-    reload(sys)
-    sys.setdefaultencoding('utf8')
-except NameError:
-    pass  # Happens if reload is attempted in Python 3.
-
-class PartHtmlError(Exception):
-    '''Exception for failed retrieval of an HTML parse tree for a part.'''
-    pass
-
-# ghost library allows scraping pages that have Javascript challenge pages that
-# screen-out robots. Digi-Key stopped doing this, so it's not needed at the moment.
-# Also requires installation of Qt4.8 (not 5!) and pyside.
-#from ghost import Ghost
-
-__all__ = ['kicost']  # Only export this routine for use by the outside world.
-
-SEPRTR = ':'  # Delimiter between library:component, distributor:field, etc.
-
-logger = logging.getLogger('kicost')
-DEBUG_OVERVIEW = logging.DEBUG
-DEBUG_DETAILED = logging.DEBUG-1
-DEBUG_OBSESSIVE = logging.DEBUG-2
-
-# Import information about various distributors.
-from . import distributors as distributor_imports
-distributors = distributor_imports.distributors
-
-# Import import functions for various EDA tools.
-from . import eda_tools as eda_tools_imports
-eda_tools = eda_tools_imports.eda_tools
-subpart_qty = eda_tools_imports.subpart_qty
-from .eda_tools.eda_tools import SUB_SEPRTR
-
-# Regular expression for detecting part reference ids consisting of a
-# prefix of letters followed by a sequence of digits, such as 'LED10'
-# or a sequence of digits followed by a subpart number like 'CONN1#3'.
-# There can even be an interposer character so 'LED-10' is also OK.
-PART_REF_REGEX = re.compile('(?P<prefix>[a-z]+\W?)(?P<num>\d+({}(\d+))?)'.format(SUB_SEPRTR), re.IGNORECASE)
-
-def kicost(in_file, out_filename, user_fields, ignore_fields, variant, num_processes, 
-        eda_tool_name, exclude_dist_list, include_dist_list):
-    '''Take a schematic input file and create an output file with a cost spreadsheet in xlsx format.'''
-
-    # Only keep distributors in the included list and not in the excluded list.
-    if not include_dist_list:
-        include_dist_list = list(distributors.keys())
-    rmv_dist = set(exclude_dist_list)
-    rmv_dist |= set(list(distributors.keys())) - set(include_dist_list)
-    rmv_dist -= set(['local_template'])  # We need this later for creating non-web distributors.
-    for dist in rmv_dist:
-        distributors.pop(dist, None)
-
-    # Get groups of identical parts.
-    eda_tool_module = getattr(eda_tools_imports, eda_tool_name)
-    parts, prj_info = eda_tool_module.get_part_groups(in_file, ignore_fields, variant)
-
-    # Create an HTML page containing all the local part information.
-    local_part_html = create_local_part_html(parts)
-    
-    if logger.isEnabledFor(DEBUG_DETAILED):
-        pprint.pprint(distributors)
-
-    # Get the distributor product page for each part and scrape the part data.
-    logger.log(DEBUG_OVERVIEW, 'Scrape part data for each component group...')
-    global scraping_progress
-    scraping_progress = tqdm.tqdm(desc='Progress', total=len(parts), unit='part', miniters=1)
-    if num_processes <= 1:
-        # Scrape data, one part at a time.
-        for i in range(len(parts)):
-            args = (i, parts[i], distributors, local_part_html, logger.getEffectiveLevel())
-            id, url, part_num, price_tiers, qty_avail = scrape_part(args)
-            parts[id].part_num = part_num
-            parts[id].url = url
-            parts[id].price_tiers = price_tiers
-            parts[id].qty_avail = qty_avail
-            scraping_progress.update(1)
-    else:
-        # Create pool of processes to scrape data for multiple parts simultaneously.
-        pool = Pool(num_processes)
-
-        # Package part data for passing to each process.
-        args = [(i, parts[i], distributors, local_part_html, logger.getEffectiveLevel()) for i in range(len(parts))]
-
-        # Create a list to store the output from each process.
-        results = list(range(len(args)))
-        
-        # Define a callback routine for updating the scraping progress bar.
-        def update(x):
-            scraping_progress.update(1)
-            return x
-
-        # Start the web scraping processes, one for each part.
-        for i in range(len(args)):
-            results[i] = pool.apply_async(scrape_part, [args[i]], callback=update)
-
-        # Wait for all the processes to complete.
-        pool.close()
-        pool.join()
-
-        # Get the data from each process result structure.
-        for result in results:
-            id, url, part_num, price_tiers, qty_avail = result.get()
-            parts[id].part_num = part_num
-            parts[id].url = url
-            parts[id].price_tiers = price_tiers
-            parts[id].qty_avail = qty_avail
-
-    # Done with the scraping progress bar so delete it or else we get an 
-    # error when the program terminates.
-    del scraping_progress
-
-    # Create the part pricing spreadsheet.
-    create_spreadsheet(parts, prj_info, out_filename, user_fields, variant)
-
-    # Print component groups for debugging purposes.
-    if logger.isEnabledFor(DEBUG_DETAILED):
-        for part in parts:
-            for f in dir(part):
-                if f.startswith('__'):
-                    continue
-                elif f.startswith('html_trees'):
-                    continue
-                else:
-                    print('{} = '.format(f), end=' ')
-                    try:
-                        pprint.pprint(part.__dict__[f])
-                    except TypeError:
-                        # Pyton 2.7 pprint has some problem ordering None and strings.
-                        print(part.__dict__[f])
-                    except KeyError:
-                        pass
-            print()
-
-
-<<<<<<< HEAD
-# Temporary class for storing part group information.
-class IdenticalComponents(object):
-    pass
-
-
-def get_part_groups(in_file, ignore_fields, variant):
-    '''Get groups of identical parts from an XML file and return them as a dictionary.'''
-
-    ign_fields = [str(f.lower()) for f in ignore_fields]
-
-    def extract_fields(part, variant):
-        # Extract XML fields from the part in a library or schematic.
-
-        fields = {}
-        try:
-            for f in part.find('fields').find_all('field'):
-                # Store the name and value for each kicost-related field.
-                # Remove case of field name along with leading/trailing whitespace.
-                name = str(f['name'].lower().strip())
-                if name in ign_fields:
-                    continue  # Ignore fields in the ignore list.
-                elif SEPRTR not in name: # No separator, so get global field value.
-                    name = field_name_translations.get(name, name)
-                    fields[name] = str(f.string)
-                else:
-                    # Now look for fields that start with 'kicost' and possibly
-                    # another dot-separated variant field and store their values.
-                    # Anything else is in a non-kicost namespace.
-                    key_re = 'kicost(\.{})?:(?P<name>.*)'.format(variant)
-                    mtch = re.match(key_re, name, flags=re.IGNORECASE)
-                    if mtch:
-                        # The field name is anything that came after the leading
-                        # 'kicost' and variant field.
-                        name = mtch.group('name')
-                        name = field_name_translations.get(name, name)
-                        # If the field name isn't for a manufacturer's part
-                        # number or a distributors catalog number, then add
-                        # it to 'local' if it doesn't start with a distributor
-                        # name and colon.
-                        if name not in ('manf#', 'manf') and name[:-1] not in distributors:
-                            if SEPRTR not in name: # This field has no distributor.
-                                name = 'local:' + name # Assign it to a local distributor.
-                        fields[name] = str(f.string)
-
-        except AttributeError:
-            pass  # No fields found for this part.
-        return fields
-
-    # Read-in the schematic XML file to get a tree and get its root.
-    logger.log(DEBUG_OVERVIEW, 'Get schematic XML...')
-    root = BeautifulSoup(in_file, 'lxml')
-
-    # Get the general information of the project BoM XML file.
-    title = root.find('title_block')
-    prj_info = dict()
-    prj_info['title'] = title.find_all('title')[0].string
-    prj_info['company'] = title.find_all('company')[0].string
-    prj_info['date'] = title.find_all('date')[0].string
-
-    # Make a dictionary from the fields in the parts library so these field
-    # values can be instantiated into the individual components in the schematic.
-    logger.log(DEBUG_OVERVIEW, 'Get parts library...')
-    libparts = {}
-    for p in root.find('libparts').find_all('libpart'):
-
-        # Get the values for the fields in each library part (if any).
-        fields = extract_fields(p, variant)
-
-        # Store the field dict under the key made from the
-        # concatenation of the library and part names.
-        libparts[str(p['lib'] + SEPRTR + p['part'])] = fields
-
-        # Also have to store the fields under any part aliases.
-        try:
-            for alias in p.find('aliases').find_all('alias'):
-                libparts[str(p['lib'] + SEPRTR + alias.string)] = fields
-        except AttributeError:
-            pass  # No aliases for this part.
-
-    # Find the components used in the schematic and elaborate
-    # them with global values from the libraries and local values
-    # from the schematic.
-    logger.log(DEBUG_OVERVIEW, 'Get components...')
-    components = {}
-    for c in root.find('components').find_all('comp'):
-
-        # Find the library used for this component.
-        libsource = c.find('libsource')
-
-        # Create the key to look up the part in the libparts dict.
-        libpart = str(libsource['lib'] + SEPRTR + libsource['part'])
-
-        # Initialize the fields from the global values in the libparts dict entry.
-        # (These will get overwritten by any local values down below.)
-        fields = libparts[libpart].copy()  # Make a copy! Don't use reference!
-
-        # Store the part key and its value.
-        fields['libpart'] = libpart
-        fields['value'] = str(c.find('value').string)
-
-        # Get the footprint for the part (if any) from the schematic.
-        try:
-            fields['footprint'] = str(c.find('footprint').string)
-        except AttributeError:
-            pass
-
-        # Get the values for any other kicost-related fields in the part
-        # (if any) from the schematic. These will override any field values
-        # from the part library.
-        fields.update(extract_fields(c, variant))
-
-        # Store the fields for the part using the reference identifier as the key.
-        components[str(c['ref'])] = fields
-
-    # Remove components that are assigned to a variant that is not the current variant,
-    # or which are "do not popoulate" (DNP). (Any component that does not have a variant
-    # is assigned the current variant so it will not be removed unless it is also DNP.)
-    accepted_components = {}
-    for ref, fields in components.items():
-        # Remove DNPs.
-        dnp = fields.get('local:dnp', fields.get('dnp', 0))
-        try:
-            dnp = float(dnp)
-        except ValueError:
-            pass  # The field value must have been a string.
-        if dnp:
-            continue
-
-        # Get part variant. Prioritize local variants over global ones.
-        variants = fields.get('local:variant', fields.get('variant', None))
-
-        # Remove parts that are not assigned to the current variant.
-        # If a part is not assigned to any variant, then it is never removed.
-        if variants:
-            # A part can be assigned to multiple variants. The part will not
-            # be removed if any of its variants match the current variant.
-            # Split the variants apart and abort the loop if any of them match.
-            for v in re.split('[,;/ ]', variants):
-                if re.match(variant, v, flags=re.IGNORECASE):
-                    break
-            else:
-                # None of the variants matched, so skip/remove this part.
-                continue
-
-        # The part was not removed, so add it to the list of accepted components.
-        accepted_components[ref] = fields
-
-    #print('Removed parts:', set(components.keys())-set(accepted_components.keys()))
-
-    # Replace the component list with the list of accepted parts.
-    components = subpart_split(accepted_components)
-
-    # Now partition the parts into groups of like components.
-    # First, get groups of identical components but ignore any manufacturer's
-    # part numbers that may be assigned. Just collect those in a list for each group.
-    logger.log(DEBUG_OVERVIEW, 'Get groups of identical components...')
-    component_groups = {}
-    for ref, fields in list(components.items()): # part references and field values.
-
-        # Take the field keys and values of each part and create a hash.
-        # Use the hash as the key to a dictionary that stores lists of
-        # part references that have identical field values. The important fields
-        # are the reference prefix ('R', 'C', etc.), value, and footprint.
-        # Don't use the manufacturer's part number when calculating the hash!
-        # Also, don't use any fields with SEPRTR in the label because that indicates
-        # a field used by a specific tool (including kicost).
-        hash_fields = {k: fields[k] for k in fields if k not in ('manf#','manf') and SEPRTR not in k}
-        h = hash(tuple(sorted(hash_fields.items())))
-
-        # Now add the hashed component to the group with the matching hash
-        # or create a new group if the hash hasn't been seen before.
-        try:
-            # Add next ref for identical part to the list.
-            component_groups[h].refs.append(ref)
-            # Also add any manufacturer's part number (or None) to the group's list.
-            component_groups[h].manf_nums.add(fields.get('manf#'))
-        except KeyError:
-            # This happens if it is the first part in a group, so the group
-            # doesn't exist yet.
-            component_groups[h] = IdenticalComponents()  # Add empty structure.
-            component_groups[h].refs = [ref]  # Init list of refs with first ref.
-            # Now add the manf. part num (or None) for this part to the group set.
-            component_groups[h].manf_nums = set([fields.get('manf#')])
-
-    # Now we have groups of seemingly identical parts. But some of the parts
-    # within a group may have different manufacturer's part numbers, and these
-    # groups may need to be split into smaller groups of parts all having the
-    # same manufacturer's number. Here are the cases that need to be handled:
-    #   One manf# number: All parts have the same manf#. Don't split this group.
-    #   Two manf# numbers, but one is None: Some of the parts have no manf# but
-    #       are otherwise identical to the other parts in the group. Don't split
-    #       this group. Instead, propagate the non-None manf# to all the parts.
-    #   Two manf#, neither is None: All parts have non-None manf# numbers.
-    #       Split the group into two smaller groups of parts all having the same
-    #       manf#.
-    #   Three or more manf#: Split this group into smaller groups, each one with
-    #       parts having the same manf#, even if it's None. It's impossible to
-    #       determine which manf# the None parts should be assigned to, so leave
-    #       their manf# as None.
-    new_component_groups = [] # Copy new component groups into this.
-    for g, grp in list(component_groups.items()):
-        num_manf_nums = len(grp.manf_nums)
-        if num_manf_nums == 1:
-            new_component_groups.append(grp)
-            continue  # Single manf#. Don't split this group.
-        elif num_manf_nums == 2 and None in grp.manf_nums:
-            new_component_groups.append(grp)
-            continue  # Two manf#, but one of them is None. Don't split this group.
-        # Otherwise, split the group into subgroups, each with the same manf#.
-        for manf_num in grp.manf_nums:
-            sub_group = IdenticalComponents()
-            sub_group.manf_nums = [manf_num]
-            sub_group.refs = []
-
-            for ref in grp.refs:
-                # Use get() which returns None if the component has no manf# field.
-                # That will match if the group manf_num is also None.
-                if components[ref].get('manf#') == manf_num:
-                    sub_group.refs.append(ref)
-
-            new_component_groups.append(sub_group)
-
-    # Now get the values of all fields within the members of a group.
-    # These will become the field values for ALL members of that group.
-    for grp in new_component_groups:
-        grp_fields = {}
-        for ref in grp.refs:
-            for key, val in list(components[ref].items()):
-                if val is None: # Field with no value...
-                    continue # so ignore it.
-                if grp_fields.get(key): # This field has been seen before.
-                    if grp_fields[key] != val: # Flag if new field value not the same as old.
-                        raise Exception('field value mismatch: {} {} {}'.format(ref, key, val))
-                else: # First time this field has been seen in the group, so store it.
-                    grp_fields[key] = val
-        grp.fields = grp_fields
-
-    # Now return the list of identical part groups.
-    return new_component_groups, prj_info
-
-
-=======
->>>>>>> 867eb452
-def create_local_part_html(parts):
-    '''Create HTML page containing info for local (non-webscraped) parts.'''
-
-    global distributors
-    
-    logger.log(DEBUG_OVERVIEW, 'Create HTML page for parts with custom pricing...')
-    
-    doc, tag, text = Doc().tagtext()
-    with tag('html'):
-        with tag('body'):
-            for p in parts:
-                # Find the manufacturer's part number if it exists.
-                pn = p.fields.get('manf#') # Returns None if no manf# field.
-
-                # Find the various distributors for this part by
-                # looking for leading fields terminated by SEPRTR.
-                for key in p.fields:
-                    try:
-                        dist = key[:key.index(SEPRTR)]
-                    except ValueError:
-                        continue
-
-                    # If the distributor is not in the list of web-scrapable distributors,
-                    # then it's a local distributor. Copy the local distributor template
-                    # and add it to the table of distributors.
-                    if dist not in distributors:
-                        distributors[dist] = copy.copy(distributors['local_template'])
-                        distributors[dist]['label'] = dist  # Set dist name for spreadsheet header.
-
-                # Now look for catalog number, price list and webpage link for this part.
-                for dist in distributors:
-                    cat_num = p.fields.get(dist+':cat#')
-                    pricing = p.fields.get(dist+':pricing')
-                    link = p.fields.get(dist+':link')
-                    if cat_num is None and pricing is None and link is None:
-                        continue
-
-                    def make_random_catalog_number(p):
-                        hash_fields = {k: p.fields[k] for k in p.fields}
-                        hash_fields['dist'] = dist
-                        return '#{0:08X}'.format(abs(hash(tuple(sorted(hash_fields.items())))))
-
-                    cat_num = cat_num or pn or make_random_catalog_number(p)
-                    p.fields[dist+':cat#'] = cat_num # Store generated cat#.
-                    with tag('div', klass=dist+SEPRTR+cat_num):
-                        with tag('div', klass='cat#'):
-                            text(cat_num)
-                        if pricing is not None:
-                            with tag('div', klass='pricing'):
-                                text(pricing)
-                        if link is not None:
-                            url_parts = list(urlsplit(link))
-                            if url_parts[0] == '':
-                                url_parts[0] = u'http'
-                            link = urlunsplit(url_parts)
-                            with tag('div', klass='link'):
-                                text(link)
-
-    # Remove the local distributor template so it won't be processed later on.
-    # It has served its purpose.
-    del distributors['local_template']
-
-    html = doc.getvalue()
-    if logger.isEnabledFor(DEBUG_OBSESSIVE):
-        print(indent(html))
-    return html
-
-
-def create_spreadsheet(parts, prj_info, spreadsheet_filename, user_fields, variant):
-    '''Create a spreadsheet using the info for the parts (including their HTML trees).'''
-
-    logger.log(DEBUG_OVERVIEW, 'Create spreadsheet...')
-
-    # Collapse de references.
-    for part in parts:
-        part.refs = collapse_refs(part.refs)
-
-    # Sort the founded groups by BOM_ORDER definition.
-    parts = groups_sort(parts)
-
-    DEFAULT_BUILD_QTY = 100  # Default value for number of boards to build.
-    WORKSHEET_NAME = os.path.splitext(os.path.basename(spreadsheet_filename))[0] # Default name for pricing worksheet.
-
-    if len(variant) > 0:
-        # Append an indication of the variant to the worksheet title.
-        # Remove any special characters that might be illegal in a 
-        # worksheet name since the variant might be a regular expression.
-        WORKSHEET_NAME = WORKSHEET_NAME + '.' + re.sub(
-                                '[\[\]\\\/\|\?\*\:\(\)]','_',variant)
-
-    # Create spreadsheet file.
-    with xlsxwriter.Workbook(spreadsheet_filename) as workbook:
-
-        # Create the various format styles used by various spreadsheet items.
-        wrk_formats = {
-            'global': workbook.add_format({
-                'font_size': 14,
-                'font_color': 'white',
-                'bold': True,
-                'align': 'center',
-                'valign': 'vcenter',
-                'bg_color': '#303030'
-            }),
-            'header': workbook.add_format({
-                'font_size': 12,
-                'bold': True,
-                'align': 'center',
-                'valign': 'top',
-                'text_wrap': True
-            }),
-            'board_qty': workbook.add_format({
-                'font_size': 13,
-                'bold': True,
-                'align': 'right'
-            }),
-            'total_cost_label': workbook.add_format({
-                'font_size': 13,
-                'bold': True,
-                'align': 'right',
-                'valign': 'vcenter'
-            }),
-            'unit_cost_label': workbook.add_format({
-                'font_size': 13,
-                'bold': True,
-                'align': 'right',
-                'valign': 'vcenter'
-            }),
-            'total_cost_currency': workbook.add_format({
-                'font_size': 13,
-                'font_color': 'red',
-                'bold': True,
-                'num_format': '$#,##0.00',
-                'valign': 'vcenter'
-            }),
-            'unit_cost_currency': workbook.add_format({
-                'font_size': 13,
-                'font_color': 'green',
-                'bold': True,
-                'num_format': '$#,##0.00',
-                'valign': 'vcenter'
-            }),
-            'found_part_pct': workbook.add_format({
-                'font_size': 12,
-                'bold': True,
-                'italic': True,
-                'valign': 'vcenter'
-            }),
-            'proj_info_field': workbook.add_format({
-                'font_size': 13,
-                'bold': True,
-                'align': 'right',
-                'valign': 'vcenter'
-            }),
-            'proj_info': workbook.add_format({
-                'font_size': 12,
-                'align': 'left',
-                'valign': 'vcenter'
-            }),
-            'best_price': workbook.add_format({'bg_color': '#80FF80', }),
-            'not_available': workbook.add_format({'bg_color': '#FF0000', 'font_color':'white'}),
-            'order_too_much': workbook.add_format({'bg_color': '#FF0000', 'font_color':'white'}),
-            'too_few_available': workbook.add_format({'bg_color': '#FF9900', 'font_color':'black'}),
-            'too_few_purchased': workbook.add_format({'bg_color': '#FFFF00'}),
-            'not_stocked': workbook.add_format({'font_color': '#909090', 'align': 'right' }),
-            'currency': workbook.add_format({'num_format': '$#,##0.00'}),
-            'centered_text': workbook.add_format({'align': 'center'}),
-        }
-
-        # Add the distinctive header format for each distributor to the dict of formats.
-        for d in distributors:
-            wrk_formats[d] = workbook.add_format(distributors[d]['wrk_hdr_format'])
-
-        # Create the worksheet that holds the pricing information.
-        wks = workbook.add_worksheet(WORKSHEET_NAME)
-
-        # Set the row & column for entering the part information in the sheet.
-        START_COL = 0
-        BOARD_QTY_ROW = 0
-        TOTAL_COST_ROW = BOARD_QTY_ROW + 1
-        UNIT_COST_ROW = TOTAL_COST_ROW + 1
-        START_ROW = 4
-        LABEL_ROW = START_ROW + 1
-        COL_HDR_ROW = LABEL_ROW + 1
-        FIRST_PART_ROW = COL_HDR_ROW + 1
-        LAST_PART_ROW = COL_HDR_ROW + len(parts) - 1
-
-        # Load the global part information (not distributor-specific) into the sheet.
-        # next_col = the column immediately to the right of the global data.
-        # qty_col = the column where the quantity needed of each part is stored.
-        next_col, refs_col, qty_col = add_globals_to_worksheet(
-            wks, wrk_formats, START_ROW, START_COL, TOTAL_COST_ROW, parts, user_fields)
-        # Create a defined range for the global data.
-        workbook.define_name(
-            'global_part_data', '={wks_name}!{data_range}'.format(
-                wks_name= "'" + WORKSHEET_NAME + "'",
-                data_range=xl_range_abs(START_ROW, START_COL, LAST_PART_ROW,
-                                        next_col - 1)))
-
-        # Add project information to track the project (in a printed version
-        # of the BOM) and the date because of price variations.
-        wks.write(BOARD_QTY_ROW, START_COL, 'Proj:', wrk_formats['proj_info_field'])
-        wks.write(BOARD_QTY_ROW, START_COL+1, prj_info['title'], wrk_formats['proj_info'])
-        wks.write(TOTAL_COST_ROW, START_COL, 'Co.:', wrk_formats['proj_info_field'])
-        wks.write(TOTAL_COST_ROW, START_COL+1, prj_info['company'], wrk_formats['proj_info'])
-        wks.write(UNIT_COST_ROW, START_COL, 'Date:', wrk_formats['proj_info_field'])
-        wks.write(UNIT_COST_ROW, START_COL+1, datetime.now().strftime("%Y-%m-%d %H:%M:%S"), wrk_formats['proj_info'])
-
-        # Create the cell where the quantity of boards to assemble is entered.
-        # Place the board qty cells near the right side of the global info.
-        wks.write(BOARD_QTY_ROW, next_col - 2, 'Board Qty:',
-                  wrk_formats['board_qty'])
-        wks.write(BOARD_QTY_ROW, next_col - 1, DEFAULT_BUILD_QTY,
-                  wrk_formats['board_qty'])  # Set initial board quantity.
-        # Define the named cell where the total board quantity can be found.
-        workbook.define_name('BoardQty', '={wks_name}!{cell_ref}'.format(
-            wks_name="'" + WORKSHEET_NAME + "'",
-            cell_ref=xl_rowcol_to_cell(BOARD_QTY_ROW, next_col - 1,
-                                       row_abs=True,
-                                       col_abs=True)))
-
-        # Create the row to show total cost of board parts for each distributor.
-        wks.write(TOTAL_COST_ROW, next_col - 2, 'Total Cost:',
-                  wrk_formats['total_cost_label'])
-
-        # Define the named cell where the total cost can be found.
-        workbook.define_name('TotalCost', '={wks_name}!{cell_ref}'.format(
-            wks_name="'" + WORKSHEET_NAME + "'",
-            cell_ref=xl_rowcol_to_cell(TOTAL_COST_ROW, next_col - 1,
-                                       row_abs=True,
-                                       col_abs=True)))
-
-
-        # Create the row to show unit cost of board parts.
-        wks.write(UNIT_COST_ROW, next_col - 2, 'Unit Cost:',
-                  wrk_formats['unit_cost_label'])
-        wks.write(UNIT_COST_ROW, next_col - 1, "=TotalCost/BoardQty",
-                  wrk_formats['unit_cost_currency'])
-
-        # Freeze view of the global information and the column headers, but
-        # allow the distributor-specific part info to scroll.
-        wks.freeze_panes(COL_HDR_ROW, next_col)
-
-        # Make a list of alphabetically-ordered distributors with web distributors before locals.
-        web_dists = sorted([d for d in distributors if distributors[d]['scrape'] != 'local'])
-        local_dists = sorted([d for d in distributors if distributors[d]['scrape'] == 'local'])
-        dist_list = web_dists + local_dists
-
-        # Load the part information from each distributor into the sheet.
-        for dist in dist_list:
-            dist_start_col = next_col
-            next_col = add_dist_to_worksheet(wks, wrk_formats, START_ROW,
-                                             dist_start_col, UNIT_COST_ROW, TOTAL_COST_ROW,
-                                             refs_col, qty_col, dist, parts)
-            # Create a defined range for each set of distributor part data.
-            workbook.define_name(
-                '{}_part_data'.format(dist), '={wks_name}!{data_range}'.format(
-                    wks_name="'" + WORKSHEET_NAME + "'",
-                    data_range=xl_range_abs(START_ROW, dist_start_col,
-                                            LAST_PART_ROW, next_col - 1)))
-
-
-def collapse_refs(refs):
-    '''Collapse list of part references into a sorted, comma-separated list of hyphenated ranges.'''
-
-    def convert_to_ranges(nums):
-        # Collapse a list of numbers into sorted, comma-separated, hyphenated ranges.
-        # e.g.: 3,4,7,8,9,10,11,13,14 => 3,4,7-11,13,14
-
-        def get_refnum(refnum):
-            return int(re.match('\d+', refnum).group(0))
-
-        def to_int(n):
-            try:
-                return int(n)
-            except ValueError:
-                return n
-
-        nums.sort(key=get_refnum)  # Sort all the numbers.
-        nums = [to_int(n) for n in nums]  # Convert strings to ints if possible.
-        num_ranges = []  # No ranges found yet since we just started.
-        range_start = 0  # First possible range is at the start of the list of numbers.
-
-        # Go through the list of numbers looking for 3 or more sequential numbers.
-        while range_start < len(nums):
-            num_range = nums[range_start]  # Current range starts off as a single number.
-            next_range_start = range_start + 1  # The next possible start of a range.
-            # Part references with subparts are never included in ref ranges.
-            if not isinstance(num_range, int):
-                num_ranges.append(num_range)
-                range_start = next_range_start
-                continue
-            # Look for sequences of three or more sequential numbers.
-            for range_end in range(range_start + 2, len(nums)):
-                if not isinstance(nums[range_end], int):
-                    break  # Ref with subpart, so can't be in a ref range.
-                if range_end - range_start != nums[range_end] - nums[range_start]:
-                    break  # Non-sequential numbers found, so break out of loop.
-                # Otherwise, extend the current range.
-                num_range = [nums[range_start], nums[range_end]]
-                # 3 or more sequential numbers found, so next possible range must start after this one.
-                next_range_start = range_end + 1
-            # Append the range (or single number) just found to the list of range.
-            num_ranges.append(num_range)
-            # Point to the start of the next possible range and keep looking.
-            range_start = next_range_start
-
-        return num_ranges
-
-    prefix_nums = {}  # Contains a list of numbers for each distinct prefix.
-    for ref in refs:
-        # Partition each part reference into its beginning part prefix and ending number.
-        match = re.search(PART_REF_REGEX, ref)
-        prefix = match.group('prefix')
-        num = match.group('num')
-
-        # Append the number to the list of numbers for this prefix, or create a list
-        # with a single number if this is the first time a particular prefix was encountered.
-        prefix_nums.setdefault(prefix, []).append(num)
-
-    # Convert the list of numbers for each ref prefix into ranges.
-    for prefix in list(prefix_nums.keys()):
-        prefix_nums[prefix] = convert_to_ranges(prefix_nums[prefix])
-
-    # Combine the prefixes and number ranges back into part references.
-    collapsed_refs = []
-    for prefix, nums in list(prefix_nums.items()):
-        for num in nums:
-            if isinstance(num, list):
-                # Convert a range list into a collapsed part reference:
-                # e.g., 'R10-R15' from 'R':[10,15].
-                collapsed_refs.append('{0}{1}-{0}{2}'.format(prefix, num[0], num[-1]))
-            else:
-                # Convert a single number into a simple part reference: e.g., 'R10'.
-                collapsed_refs.append('{}{}'.format(prefix, num))
-
-<<<<<<< HEAD
-                # Return the collapsed par references.
-    return ','.join(collapsed_refs)
-=======
-    # Return the collapsed par references.
-    return collapsed_refs
->>>>>>> 867eb452
-
-
-def add_globals_to_worksheet(wks, wrk_formats, start_row, start_col,
-                             total_cost_row, parts, user_fields):
-    '''Add global part data to the spreadsheet.'''
-
-    # Columns for the various types of global part data.
-    columns = {
-        'refs': {
-            'col': 0,
-            'level': 0,  # Outline level (or hierarchy level) for this column.
-            'label': 'Refs',
-            'width': None,  # Column width (default in this case).
-            'comment': 'Schematic identifier for each part.',
-            'static': False,
-        },
-        'value': {
-            'col': 1,
-            'level': 0,
-            'label': 'Value',
-            'width': None,
-            'comment': 'Value of each part.',
-            'static': True,
-        },
-        'desc': {
-            'col': 2,
-            'level': 0,
-            'label': 'Desc',
-            'width': None,
-            'comment': 'Description of each part.',
-            'static': True,
-        },
-        'footprint': {
-            'col': 3,
-            'level': 0,
-            'label': 'Footprint',
-            'width': None,
-            'comment': 'PCB footprint for each part.',
-            'static': True,
-        },
-        'manf': {
-            'col': 4,
-            'level': 0,
-            'label': 'Manf',
-            'width': None,
-            'comment': 'Manufacturer of each part.',
-            'static': True,
-        },
-        'manf#': {
-            'col': 5,
-            'level': 0,
-            'label': 'Manf#',
-            'width': None,
-            'comment': 'Manufacturer number for each part.',
-            'static': True,
-        },
-        'qty': {
-            'col': 6,
-            'level': 0,
-            'label': 'Qty',
-            'width': None,
-            'comment': '''Total number of each part needed to assemble the board.
-Red -> No parts available.
-Orange -> Parts available, but not enough.
-Yellow -> Enough parts available, but haven't purchased enough.''',
-            'static': False,
-        },
-        'unit_price': {
-            'col': 7,
-            'level': 0,
-            'label': 'Unit$',
-            'width': None,
-            'comment': 'Minimum unit price for each part across all distributors.',
-            'static': False,
-        },
-        'ext_price': {
-            'col': 8,
-            'level': 0,
-            'label': 'Ext$',
-            'width': 15,  # Displays up to $9,999,999.99 without "###".
-            'comment': 'Minimum extended price for each part across all distributors.',
-            'static': False,
-        },
-    }
-
-    # Enter user-defined fields into the global part data columns structure.
-    for user_field in list(reversed(user_fields)):
-        # Skip the user field if it's already in the list of data columns.
-        col_ids = list(columns.keys())
-        user_field_id = user_field.lower()
-        if user_field_id not in col_ids:
-            # Put user fields immediately to right of the 'desc' column. 
-            desc_col = columns['desc']['col']
-            # Push all existing fields to right of 'desc' over by one column.
-            for id in col_ids:
-                if columns[id]['col'] > desc_col:
-                    columns[id]['col'] += 1
-            # Insert user field in the vacated space.
-            columns[user_field_id] = {
-                'col': columns['desc']['col']+1,
-                'level': 0,
-                'label': user_field,
-                'width': None,
-                'comment': 'User-defined field.',
-                'static': True,
-            }
-
-    num_cols = len(list(columns.keys()))
-
-    row = start_row  # Start building global section at this row.
-
-    # Add label for global section.
-    wks.merge_range(row, start_col, row, start_col + num_cols - 1,
-                    "Global Part Info", wrk_formats['global'])
-    row += 1  # Go to next row.
-
-    # Add column headers.
-    for k in list(columns.keys()):
-        col = start_col + columns[k]['col']
-        wks.write_string(row, col, columns[k]['label'], wrk_formats['header'])
-        wks.write_comment(row, col, columns[k]['comment'])
-        wks.set_column(col, col, columns[k]['width'], None,
-                       {'level': columns[k]['level']})
-    row += 1  # Go to next row.
-
-    num_parts = len(parts)
-    PART_INFO_FIRST_ROW = row  # Starting row of part info.
-    PART_INFO_LAST_ROW = PART_INFO_FIRST_ROW + num_parts - 1  # Last row of part info.
-
-    # Add global data for each part.
-    # First, collapse the part references.
-    for part in parts:
-        part.collapsed_refs = ','.join(collapse_refs(part.refs))
-
-    # Then, order the part references in natural order (ignoring any subparts).
-    def get_ref_key(part):
-        match = re.match(PART_REF_REGEX, part.collapsed_refs)
-        # Remove any subpart from the part reference id.
-        num = re.sub('{}\d+'.format(SUB_SEPRTR), '', match.group('num'))
-        return [match.group('prefix'), int(num)]
-    parts.sort(key=get_ref_key)
-
-    # Add the global part data to the spreadsheet.
-    for part in parts:
-
-        # Enter part references.
-<<<<<<< HEAD
-        wks.write_string(row, start_col + columns['refs']['col'],
-                         part.refs)
-=======
-        wks.write_string(row, start_col + columns['refs']['col'], part.collapsed_refs)
->>>>>>> 867eb452
-
-        # Enter more static data for the part.
-        for field in list(columns.keys()):
-            if columns[field]['static'] is False:
-                continue
-            try:
-                # Fields found in the XML are lower-cased, so do the same for the column key.
-                field_name = field.lower().strip()
-                wks.write_string(row, start_col + columns[field]['col'],
-                                 part.fields[field_name])
-            except KeyError:
-                pass
-
-        # Enter total part quantity needed.
-        try:
-            part_qty = subpart_qty(part);
-            wks.write(row, start_col + columns['qty']['col'],
-                       part_qty.format('BoardQty') )
-            #          '=BoardQty*{}'.format(len(part.refs)))
-        except KeyError:
-            pass
-
-        # Gather the cell references for calculating minimum unit price and part availability.
-        dist_unit_prices = []
-        dist_qty_avail = []
-        dist_qty_purchased = []
-        for dist in list(distributors.keys()):
-
-            # Get the name of the data range for this distributor.
-            dist_data_rng = '{}_part_data'.format(dist)
-
-            # Get the contents of the unit price cell for this part (row) and distributor (column+offset).
-            dist_unit_prices.append(
-                'INDIRECT(ADDRESS(ROW(),COLUMN({})+2))'.format(dist_data_rng))
-
-            # Get the contents of the quantity purchased cell for this part and distributor
-            # unless the unit price is not a number in which case return 0.
-            dist_qty_purchased.append(
-                'IF(ISNUMBER(INDIRECT(ADDRESS(ROW(),COLUMN({0})+2))),INDIRECT(ADDRESS(ROW(),COLUMN({0})+1)),0)'.format(dist_data_rng))
-
-            # Get the contents of the quantity available cell of this part from this distributor.
-            dist_qty_avail.append(
-                'INDIRECT(ADDRESS(ROW(),COLUMN({})+0))'.format(dist_data_rng))
-
-        # Enter the spreadsheet formula to find this part's minimum unit price across all distributors.
-        wks.write_formula(
-            row, start_col + columns['unit_price']['col'],
-            '=MINA({})'.format(','.join(dist_unit_prices)),
-            wrk_formats['currency']
-        )
-
-        # Enter the spreadsheet formula for calculating the minimum extended price.
-        wks.write_formula(
-            row, start_col + columns['ext_price']['col'],
-            '=iferror({qty}*{unit_price},"")'.format(
-                qty        = xl_rowcol_to_cell(row, start_col + columns['qty']['col']),
-                unit_price = xl_rowcol_to_cell(row, start_col + columns['unit_price']['col'])
-            ),
-            wrk_formats['currency']
-        )
-
-        # If part is unavailable from all distributors, color quantity cell red.
-        wks.conditional_format(
-            row, start_col + columns['qty']['col'],
-            row, start_col + columns['qty']['col'],
-            {
-                'type': 'formula',
-                'criteria': '=IF(SUM({})=0,1,0)'.format(','.join(dist_qty_avail)),
-                'format': wrk_formats['not_available']
-            }
-        )
-
-        # If total available part quantity is less than needed quantity, color cell orange. 
-        wks.conditional_format(
-            row, start_col + columns['qty']['col'],
-            row, start_col + columns['qty']['col'],
-            {
-                'type': 'cell',
-                'criteria': '>',
-                'value': '=SUM({})'.format(','.join(dist_qty_avail)),
-                'format': wrk_formats['too_few_available']
-            }
-        )
-
-        # If total purchased part quantity is less than needed quantity, color cell yellow. 
-        wks.conditional_format(
-            row, start_col + columns['qty']['col'],
-            row, start_col + columns['qty']['col'],
-            {
-                'type': 'cell',
-                'criteria': '>',
-                'value': '=SUM({})'.format(','.join(dist_qty_purchased)),
-                'format': wrk_formats['too_few_purchased'],
-            }
-        )
-
-        # Enter part shortage quantity.
-        try:
-            wks.write(row, start_col + columns['short']['col'],
-                      0)  # slack quantity. (Not handled, yet.)
-        except KeyError:
-            pass
-
-        row += 1  # Go to next row.
-
-    # Sum the extended prices for all the parts to get the total minimum cost.
-    total_cost_col = start_col + columns['ext_price']['col']
-    wks.write(total_cost_row, total_cost_col, '=sum({sum_range})'.format(
-        sum_range=xl_range(PART_INFO_FIRST_ROW, total_cost_col,
-                           PART_INFO_LAST_ROW, total_cost_col)),
-              wrk_formats['total_cost_currency'])
-
-    # Return column following the globals so we know where to start next set of cells.
-    # Also return the columns where the references and quantity needed of each part is stored.
-    return start_col + num_cols, start_col + columns['refs']['col'], start_col + columns['qty']['col']
-
-
-def add_dist_to_worksheet(wks, wrk_formats, start_row, start_col,
-                          unit_cost_row, total_cost_row, part_ref_col, part_qty_col,
-                          dist, parts):
-    '''Add distributor-specific part data to the spreadsheet.'''
-
-    # Columns for the various types of distributor-specific part data.
-    columns = {
-        'avail': {
-            'col': 0,
-            # column offset within this distributor range of the worksheet.
-            'level': 1,  # Outline level (or hierarchy level) for this column.
-            'label': 'Avail',  # Column header label.
-            'width': None,  # Column width (default in this case).
-            'comment': '''Available quantity of each part at the distributor.
-Red -> No quantity available.
-Orange -> Too little quantity available.'''
-        },
-        'purch': {
-            'col': 1,
-            'level': 2,
-            'label': 'Purch',
-            'width': None,
-            'comment': 'Purchase quantity of each part from this distributor.\nRed -> Purchasing more than the available quantity.'
-        },
-        'unit_price': {
-            'col': 2,
-            'level': 2,
-            'label': 'Unit$',
-            'width': None,
-            'comment': 'Unit price of each part from this distributor.\nGreen -> lowest price.'
-        },
-        'ext_price': {
-            'col': 3,
-            'level': 0,
-            'label': 'Ext$',
-            'width': 15,  # Displays up to $9,999,999.99 without "###".
-            'comment':
-            '(Unit Price) x (Purchase Qty) of each part from this distributor.\nRed -> Next price break is cheaper.\nGreen -> Cheapest supplier.'
-        },
-        'part_num': {
-            'col': 4,
-            'level': 2,
-            'label': 'Cat#',
-            'width': 15,
-            'comment': 'Distributor-assigned part number for each part and link to its web page (click).'
-        },
-    }
-    num_cols = len(list(columns.keys()))
-
-    row = start_row  # Start building distributor section at this row.
-
-    # Add label for this distributor.
-    wks.merge_range(row, start_col, row, start_col + num_cols - 1,
-            distributors[dist]['label'].title(), wrk_formats[dist])
-    row += 1  # Go to next row.
-
-    # Add column headers, comments, and outline level (for hierarchy).
-    for k in list(columns.keys()):
-        col = start_col + columns[k]['col']  # Column index for this column.
-        wks.write_string(row, col, columns[k]['label'], wrk_formats['header'])
-        wks.write_comment(row, col, columns[k]['comment'])
-        wks.set_column(col, col, columns[k]['width'], None,
-                       {'level': columns[k]['level']})
-    row += 1  # Go to next row.
-
-    num_parts = len(parts)
-
-    # Add distributor data for each part.
-    PART_INFO_FIRST_ROW = row  # Starting row of part info.
-    PART_INFO_LAST_ROW = PART_INFO_FIRST_ROW + num_parts - 1  # Last row of part info.
-
-    for part in parts:
-
-        # Get the distributor part number.
-        dist_part_num = part.part_num[dist]
-
-        # Extract price tiers from distributor HTML page tree.
-        price_tiers = part.price_tiers[dist]
-
-        # If the part number doesn't exist, just leave this row blank.
-        if len(dist_part_num) == 0:
-            row += 1  # Skip this row and go to the next.
-            continue
-
-        # if len(dist_part_num) == 0 or part.qty_avail[dist] is None or len(list(price_tiers.keys())) == 0:
-            # row += 1  # Skip this row and go to the next.
-            # continue
-
-        # Enter distributor part number for ordering purposes.
-        if dist_part_num:
-            wks.write(row, start_col + columns['part_num']['col'], dist_part_num, None)
-        else:
-            dist_part_num = 'Link' # To use as text for the link.
-
-        # Enter a link to the distributor webpage for this part, even if there
-        # is no valid quantity or pricing for the part (see next conditional).
-        # Having the link present will help debug if the extraction of the
-        # quantity or pricing information was done correctly.
-        if part.url[dist]:
-            wks.write_url(row, start_col + columns['part_num']['col'],
-                part.url[dist],
-                string=dist_part_num)
-
-        # Enter quantity of part available at this distributor unless it is None
-        # which means the part is not stocked.
-        if part.qty_avail[dist]:
-            wks.write(row, start_col + columns['avail']['col'],
-                  part.qty_avail[dist], None)
-        else:
-            wks.write(row, start_col + columns['avail']['col'],
-                'NonStk', wrk_formats['not_stocked'])
-            wks.write_comment(row, start_col + columns['avail']['col'], 
-                'This part is listed but is not normally stocked.')
-
-        # Purchase quantity always starts as blank because nothing has been purchased yet.
-        wks.write(row, start_col + columns['purch']['col'], '', None)
-
-        # Add pricing information if it exists.
-        if len(list(price_tiers)) > 0:
-            # Add the price for a single unit if it doesn't already exist in the tiers.
-            try:
-                min_qty = min(price_tiers.keys())
-                if min_qty > 1:
-                    price_tiers[1] = price_tiers[
-                        min_qty
-                    ]  # Set unit price to price of lowest available quantity.
-            except ValueError:  # This happens if the price tier list is empty.
-                pass
-            price_tiers[0] = 0.00  # Enter quantity-zero pricing so LOOKUP works correctly in the spreadsheet.
-
-            # Sort the tiers based on quantities and turn them into lists of strings.
-            qtys = sorted(price_tiers.keys())
-
-            avail_qty_col = start_col + columns['avail']['col']
-            purch_qty_col = start_col + columns['purch']['col']
-            unit_price_col = start_col + columns['unit_price']['col']
-            ext_price_col = start_col + columns['ext_price']['col']
-
-            # Enter a spreadsheet lookup function that determines the unit price based on the needed quantity
-            # or the purchased quantity (if that is non-zero).
-            wks.write_formula(
-                row, unit_price_col,
-                '=iferror(lookup(if({purch_qty}="",{needed_qty},{purch_qty}),{{{qtys}}},{{{prices}}}),"")'.format(
-                    needed_qty=xl_rowcol_to_cell(row, part_qty_col),
-                    purch_qty=xl_rowcol_to_cell(row, purch_qty_col),
-                    qtys=','.join([str(q) for q in qtys]),
-                    prices=','.join([str(price_tiers[q]) for q in qtys])),
-                    wrk_formats['currency'])
-
-            # Add a comment to the cell showing the qty/price breaks.
-            price_break_info = 'Qty/Price Breaks:\n  Qty  -  Unit$  -  Ext$\n================'
-            for q in qtys[1:]:  # Skip the first qty which is always 0.
-                price_break_info += '\n{:>6d} {:>7s} {:>10s}'.format(
-                    q,
-                    '${:.2f}'.format(price_tiers[q]),
-                    '${:.2f}'.format(price_tiers[q] * q))
-            wks.write_comment(row, unit_price_col, price_break_info)
-
-            # Conditional format to show no quantity is available.
-            wks.conditional_format(
-                row, start_col + columns['avail']['col'], 
-                row, start_col + columns['avail']['col'],
-                {
-                    'type': 'cell',
-                    'criteria': '==',
-                    'value': 0,
-                    'format': wrk_formats['not_available']
-                }
-            )
-
-            # Conditional format to show the avaliable quantity is less than required.
-            wks.conditional_format(
-                row, start_col + columns['avail']['col'], 
-                row, start_col + columns['avail']['col'],
-                {
-                    'type': 'cell',
-                    'criteria': '<',
-                    'value': xl_rowcol_to_cell(row, part_qty_col),
-                    'format': wrk_formats['too_few_available']
-                }
-            )
-
-            # Conditional format to show the purchase quantity is more than what is available.
-            wks.conditional_format(
-                row, start_col + columns['purch']['col'], 
-                row, start_col + columns['purch']['col'],
-                {
-                    'type': 'cell',
-                    'criteria': '>',
-                    'value': xl_rowcol_to_cell(row, avail_qty_col),
-                    'format': wrk_formats['order_too_much']
-                }
-            )
-
-            # Conditionally format the unit price cell that contains the best price.
-            wks.conditional_format(row, unit_price_col, row, unit_price_col, {
-                'type': 'cell',
-                'criteria': '<=',
-                'value': xl_rowcol_to_cell(row, 7),
-                # This is the global data cell holding the minimum unit price for this part.
-                'format': wrk_formats['best_price']
-            })
-
-            # Enter the formula for the extended price = purch qty * unit price.
-            wks.write_formula(
-                row, ext_price_col,
-                '=iferror(if({purch_qty}="",{needed_qty},{purch_qty})*{unit_price},"")'.format(
-                    needed_qty=xl_rowcol_to_cell(row, part_qty_col),
-                    purch_qty=xl_rowcol_to_cell(row, purch_qty_col),
-                    unit_price=xl_rowcol_to_cell(row, unit_price_col)),
-                wrk_formats['currency'])
-
-            # Conditionally format the extended price cell that contains the best price.
-            wks.conditional_format(row, ext_price_col, row, ext_price_col, {
-                'type': 'cell',
-                'criteria': '<=',
-                'value': xl_rowcol_to_cell(row, 8),
-                # This is the global data cell holding the minimum extended price for this part.
-                'format': wrk_formats['best_price']
-            })
-
-        # Finished processing distributor data for this part.
-        row += 1  # Go to next row.
-
-    # Sum the extended prices for all the parts to get the total cost from this distributor.
-    total_cost_col = start_col + columns['ext_price']['col']
-    wks.write(total_cost_row, total_cost_col, '=sum({sum_range})'.format(
-        sum_range=xl_range(PART_INFO_FIRST_ROW, total_cost_col,
-                           PART_INFO_LAST_ROW, total_cost_col)),
-              wrk_formats['total_cost_currency'])
-
-    # Show how many parts were found at this distributor.
-    wks.write(unit_cost_row, total_cost_col,
-        '=(ROWS({count_range})-COUNTBLANK({count_range}))&" of "&ROWS({count_range})&" parts found"'.format(
-        count_range=xl_range(PART_INFO_FIRST_ROW, total_cost_col,
-                           PART_INFO_LAST_ROW, total_cost_col)),
-              wrk_formats['found_part_pct'])
-    wks.write_comment(unit_cost_row, total_cost_col, 'Number of parts found at this distributor.')
-
-    # Add list of part numbers and purchase quantities for ordering from this distributor.
-    ORDER_START_COL = start_col + 1
-    ORDER_FIRST_ROW = PART_INFO_LAST_ROW + 3
-    ORDER_LAST_ROW = ORDER_FIRST_ROW + num_parts - 1
-
-    # Each distributor has a different format for entering ordering information,
-    # so we account for that here.
-    order_col = {}
-    order_col_numeric = {}
-    order_delimiter = {}
-    dist_col = {}
-    for position, col_tag in enumerate(distributors[dist]['order_cols']):
-        order_col[col_tag] = ORDER_START_COL + position  # Column for this order info.
-        order_col_numeric[col_tag] = (col_tag ==
-                                      'purch')  # Is this order info numeric?
-        order_delimiter[col_tag] = distributors[dist][
-            'order_delimiter'
-        ]  # Delimiter btwn order columns.
-        # For the last column of order info, the delimiter is blanked.
-        if position + 1 == len(distributors[dist]['order_cols']):
-            order_delimiter[col_tag] = ''
-        # If the column tag doesn't exist in the list of distributor columns,
-        # then assume its for the part reference column in the global data section
-        # of the worksheet.
-        try:
-            dist_col[col_tag] = start_col + columns[col_tag]['col']
-        except KeyError:
-            dist_col[col_tag] = part_ref_col
-
-    def enter_order_info(info_col, order_col, numeric=False, delimiter=''):
-        # This function enters a function into a spreadsheet cell that
-        # prints the information found in info_col into the order_col column
-        # of the order.
-
-        # This very complicated spreadsheet function does the following:
-        # 1) Computes the set of row indices in the part data that have
-        #    non-empty cells in sel_range1 and sel_range2. (Innermost
-        #    nested IF and ROW commands.) sel_range1 and sel_range2 are
-        #    the part's catalog number and purchase quantity.
-        # 2) Selects the k'th smallest of the row indices where k is the
-        #    number of rows between the current part row in the order and the
-        #    top row of the order. (SMALL() and ROW() commands.)
-        # 3) Gets the cell contents  from the get_range using the k'th
-        #    smallest row index found in step #2. (INDEX() command.)
-        # 4) Converts the cell contents to a string if it is numeric.
-        #    (num_to_text_func is used.) Otherwise, it's already a string.
-        # 5) CONCATENATES the string from step #4 with the delimiter
-        #    that goes between fields of an order for a part.
-        #    (CONCATENATE() command.)
-        # 6) If any error occurs (which usually means the indexed cell
-        #    contents were blank), then a blank is printed. Otherwise,
-        #    the string from step #5 is printed in this cell.
-        order_info_func = '''
-            IFERROR(
-                CONCATENATE(
-                    {num_to_text_func}(
-                        INDEX(
-                            {get_range},
-                            SMALL(
-                                IF(
-                                    {sel_range2} <> "",
-                                    IF(
-                                        {sel_range1} <> "",
-                                        ROW({sel_range1}) - MIN(ROW({sel_range1})) + 1,
-                                        ""
-                                    ),
-                                    ""
-                                ),
-                                ROW()-ROW({order_first_row})+1
-                            )
-                        )
-                        {num_to_text_fmt}
-                    ),
-                    {delimiter}
-                ),
-                ""
-            )
-        '''
-
-        # Strip all the whitespace from the function string.
-        order_info_func = re.sub('[\s\n]', '', order_info_func)
-
-        # This sets the function and conversion format to use if
-        # numeric cell contents have to be converted to a string.
-        if numeric:
-            num_to_text_func = 'TEXT'
-            num_to_text_fmt = ',"##0"'
-        else:
-            num_to_text_func = ''
-            num_to_text_fmt = ''
-
-        # This puts the order column delimiter into a form acceptable in a spreadsheet formula.
-        if delimiter != '':
-            delimiter = '"{}"'.format(delimiter)
-
-        # These are the columns where the part catalog numbers and purchase quantities can be found.
-        purch_qty_col = start_col + columns['purch']['col']
-        part_num_col = start_col + columns['part_num']['col']
-
-        # Now write the order_info_func into every row of the order in the given column.
-        for r in range(ORDER_FIRST_ROW, ORDER_LAST_ROW + 1):
-            wks.write_array_formula(
-                xl_range(r, order_col, r, order_col),
-                '{{={func}}}'.format(func=order_info_func.format(
-                    order_first_row=xl_rowcol_to_cell(ORDER_FIRST_ROW, 0,
-                                                      row_abs=True),
-                    sel_range1=xl_range_abs(PART_INFO_FIRST_ROW, purch_qty_col,
-                                            PART_INFO_LAST_ROW, purch_qty_col),
-                    sel_range2=xl_range_abs(PART_INFO_FIRST_ROW, part_num_col,
-                                            PART_INFO_LAST_ROW, part_num_col),
-                    get_range=xl_range_abs(PART_INFO_FIRST_ROW, info_col,
-                                           PART_INFO_LAST_ROW, info_col),
-                    delimiter=delimiter,
-                    num_to_text_func=num_to_text_func,
-                    num_to_text_fmt=num_to_text_fmt)))
-
-    # Write the header and how many parts are being purchased.
-    purch_qty_col = start_col + columns['purch']['col']
-    ORDER_HEADER =  PART_INFO_LAST_ROW + 2
-    wks.write_formula(
-        ORDER_HEADER, purch_qty_col,
-        '=IFERROR(IF(OR({count_range}),COUNTIF({count_range},">0")&" of "&ROWS({count_range})&" parts purchased",""),"")'.format(
-            count_range=xl_range(PART_INFO_FIRST_ROW, purch_qty_col,
-                                 PART_INFO_LAST_ROW, purch_qty_col)
-        ),
-        wrk_formats['found_part_pct']
-    )
-    wks.write_comment(ORDER_HEADER, purch_qty_col,
-        'Copy the information below to the BOM import page of the distributor web site.')
-
-    # For every column in the order info range, enter the part order information.
-    for col_tag in ('purch', 'part_num', 'refs'):
-        enter_order_info(dist_col[col_tag], order_col[col_tag],
-                         numeric=order_col_numeric[col_tag],
-                         delimiter=order_delimiter[col_tag])
-
-    return start_col + num_cols  # Return column following the globals so we know where to start next set of cells.
-
-
-def get_part_html_tree(part, dist, get_html_tree_func, local_part_html, logger):
-    '''Get the HTML tree for a part from the given distributor website or local HTML.'''
-
-    logger.log(DEBUG_OBSESSIVE, '%s %s', dist, str(part.refs))
-
-    for extra_search_terms in set([part.fields.get('manf', ''), '']):
-        try:
-            # Search for part information using one of the following:
-            #    1) the distributor's catalog number.
-            #    2) the manufacturer's part number.
-            for key in (dist+'#', dist+SEPRTR+'cat#', 'manf#'):
-                if key in part.fields:
-                    return get_html_tree_func(dist, part.fields[key], extra_search_terms, local_part_html=local_part_html)
-            # No distributor or manufacturer number, so give up.
-            else:
-                logger.warning("No '%s#' or 'manf#' field: cannot lookup part %s at %s", dist, part.refs, dist)
-                return BeautifulSoup('<html></html>', 'lxml'), ''
-                #raise PartHtmlError
-        except PartHtmlError:
-            pass
-        except AttributeError:
-            break
-    logger.warning("Part %s not found at %s", part.refs, dist)
-    # If no HTML page was found, then return a tree for an empty page.
-    return BeautifulSoup('<html></html>', 'lxml'), ''
-
-
-def scrape_part(args):
-    '''Scrape the data for a part from each distributor website or local HTML.'''
-
-    id, part, distributor_dict, local_part_html, log_level = args # Unpack the arguments.
-
-    if multiprocessing.current_process().name == "MainProcess":
-        scrape_logger = logging.getLogger('kicost')
-    else:
-        scrape_logger = multiprocessing.get_logger()
-        handler = logging.StreamHandler(sys.stdout)
-        handler.setLevel(log_level)
-        scrape_logger.addHandler(handler)
-        scrape_logger.setLevel(log_level)
-
-    # Create dictionaries for the various items of part data from each distributor.
-    url = {}
-    part_num = {}
-    price_tiers = {}
-    qty_avail = {}
-
-    # Scrape the part data from each distributor website or the local HTML.
-    for d in distributor_dict:
-        try:
-            dist_module = getattr(distributor_imports, d)
-        except AttributeError:
-            dist_module = getattr(distributor_imports, distributor_dict[d]['module'])
-
-        # Get the HTML tree for the part.
-        html_tree, url[d] = get_part_html_tree(part, d, dist_module.get_part_html_tree, local_part_html, scrape_logger)
-
-        # Call the functions that extract the data from the HTML tree.
-        part_num[d] = dist_module.get_part_num(html_tree)
-        qty_avail[d] = dist_module.get_qty_avail(html_tree)
-        price_tiers[d] = dist_module.get_price_tiers(html_tree)
-
-    # Return the part data.
-    return id, url, part_num, price_tiers, qty_avail
+# MIT license
+#
+# Copyright (C) 2015 by XESS Corporation
+#
+# Permission is hereby granted, free of charge, to any person obtaining a copy
+# of this software and associated documentation files (the "Software"), to deal
+# in the Software without restriction, including without limitation the rights
+# to use, copy, modify, merge, publish, distribute, sublicense, and/or sell
+# copies of the Software, and to permit persons to whom the Software is
+# furnished to do so, subject to the following conditions:
+#
+# The above copyright notice and this permission notice shall be included in
+# all copies or substantial portions of the Software.
+#
+# THE SOFTWARE IS PROVIDED "AS IS", WITHOUT WARRANTY OF ANY KIND, EXPRESS OR
+# IMPLIED, INCLUDING BUT NOT LIMITED TO THE WARRANTIES OF MERCHANTABILITY,
+# FITNESS FOR A PARTICULAR PURPOSE AND NONINFRINGEMENT. IN NO EVENT SHALL THE
+# AUTHORS OR COPYRIGHT HOLDERS BE LIABLE FOR ANY CLAIM, DAMAGES OR OTHER
+# LIABILITY, WHETHER IN AN ACTION OF CONTRACT, TORT OR OTHERWISE, ARISING FROM,
+# OUT OF OR IN CONNECTION WITH THE SOFTWARE OR THE USE OR OTHER DEALINGS IN
+# THE SOFTWARE.
+
+# Inserted by Pasteurize tool.
+from __future__ import print_function
+from __future__ import unicode_literals
+from __future__ import division
+from __future__ import absolute_import
+from builtins import zip
+from builtins import range
+from builtins import int
+from builtins import str
+from future import standard_library
+standard_library.install_aliases()
+
+import future
+
+import sys
+import pprint
+import copy
+import re # Regular expression parser.
+import difflib
+import logging
+import tqdm
+import os
+from bs4 import BeautifulSoup # XML file interpreter.
+import xlsxwriter # XLSX file interpreter.
+from xlsxwriter.utility import xl_rowcol_to_cell, xl_range, xl_range_abs
+from yattag import Doc, indent  # For generating HTML page for local parts.
+import multiprocessing
+from multiprocessing import Pool # For running web scrapes in parallel.
+from datetime import datetime
+
+try:
+    from urllib.parse import urlsplit, urlunsplit
+except ImportError:
+    from urlparse import quote as urlsplit, urlunsplit
+
+# Stops UnicodeDecodeError exceptions.
+try:
+    reload(sys)
+    sys.setdefaultencoding('utf8')
+except NameError:
+    pass  # Happens if reload is attempted in Python 3.
+
+class PartHtmlError(Exception):
+    '''Exception for failed retrieval of an HTML parse tree for a part.'''
+    pass
+
+# ghost library allows scraping pages that have Javascript challenge pages that
+# screen-out robots. Digi-Key stopped doing this, so it's not needed at the moment.
+# Also requires installation of Qt4.8 (not 5!) and pyside.
+#from ghost import Ghost
+
+__all__ = ['kicost']  # Only export this routine for use by the outside world.
+
+SEPRTR = ':'  # Delimiter between library:component, distributor:field, etc.
+
+logger = logging.getLogger('kicost')
+DEBUG_OVERVIEW = logging.DEBUG
+DEBUG_DETAILED = logging.DEBUG-1
+DEBUG_OBSESSIVE = logging.DEBUG-2
+
+# Import information about various distributors.
+from . import distributors as distributor_imports
+distributors = distributor_imports.distributors
+
+# Import import functions for various EDA tools.
+from . import eda_tools as eda_tools_imports
+eda_tools = eda_tools_imports.eda_tools
+subpart_qty = eda_tools_imports.subpart_qty
+from .eda_tools.eda_tools import SUB_SEPRTR
+
+# Regular expression for detecting part reference ids consisting of a
+# prefix of letters followed by a sequence of digits, such as 'LED10'
+# or a sequence of digits followed by a subpart number like 'CONN1#3'.
+# There can even be an interposer character so 'LED-10' is also OK.
+PART_REF_REGEX = re.compile('(?P<prefix>[a-z]+\W?)(?P<num>\d+({}(\d+))?)'.format(SUB_SEPRTR), re.IGNORECASE)
+
+def kicost(in_file, out_filename, user_fields, ignore_fields, variant, num_processes, 
+        eda_tool_name, exclude_dist_list, include_dist_list):
+    '''Take a schematic input file and create an output file with a cost spreadsheet in xlsx format.'''
+
+    # Only keep distributors in the included list and not in the excluded list.
+    if not include_dist_list:
+        include_dist_list = list(distributors.keys())
+    rmv_dist = set(exclude_dist_list)
+    rmv_dist |= set(list(distributors.keys())) - set(include_dist_list)
+    rmv_dist -= set(['local_template'])  # We need this later for creating non-web distributors.
+    for dist in rmv_dist:
+        distributors.pop(dist, None)
+
+    # Get groups of identical parts.
+    eda_tool_module = getattr(eda_tools_imports, eda_tool_name)
+    parts, prj_info = eda_tool_module.get_part_groups(in_file, ignore_fields, variant)
+
+    # Create an HTML page containing all the local part information.
+    local_part_html = create_local_part_html(parts)
+    
+    if logger.isEnabledFor(DEBUG_DETAILED):
+        pprint.pprint(distributors)
+
+    # Get the distributor product page for each part and scrape the part data.
+    logger.log(DEBUG_OVERVIEW, 'Scrape part data for each component group...')
+    global scraping_progress
+    scraping_progress = tqdm.tqdm(desc='Progress', total=len(parts), unit='part', miniters=1)
+    if num_processes <= 1:
+        # Scrape data, one part at a time.
+        for i in range(len(parts)):
+            args = (i, parts[i], distributors, local_part_html, logger.getEffectiveLevel())
+            id, url, part_num, price_tiers, qty_avail = scrape_part(args)
+            parts[id].part_num = part_num
+            parts[id].url = url
+            parts[id].price_tiers = price_tiers
+            parts[id].qty_avail = qty_avail
+            scraping_progress.update(1)
+    else:
+        # Create pool of processes to scrape data for multiple parts simultaneously.
+        pool = Pool(num_processes)
+
+        # Package part data for passing to each process.
+        args = [(i, parts[i], distributors, local_part_html, logger.getEffectiveLevel()) for i in range(len(parts))]
+
+        # Create a list to store the output from each process.
+        results = list(range(len(args)))
+        
+        # Define a callback routine for updating the scraping progress bar.
+        def update(x):
+            scraping_progress.update(1)
+            return x
+
+        # Start the web scraping processes, one for each part.
+        for i in range(len(args)):
+            results[i] = pool.apply_async(scrape_part, [args[i]], callback=update)
+
+        # Wait for all the processes to complete.
+        pool.close()
+        pool.join()
+
+        # Get the data from each process result structure.
+        for result in results:
+            id, url, part_num, price_tiers, qty_avail = result.get()
+            parts[id].part_num = part_num
+            parts[id].url = url
+            parts[id].price_tiers = price_tiers
+            parts[id].qty_avail = qty_avail
+
+    # Done with the scraping progress bar so delete it or else we get an 
+    # error when the program terminates.
+    del scraping_progress
+
+    # Create the part pricing spreadsheet.
+    create_spreadsheet(parts, prj_info, out_filename, user_fields, variant)
+
+    # Print component groups for debugging purposes.
+    if logger.isEnabledFor(DEBUG_DETAILED):
+        for part in parts:
+            for f in dir(part):
+                if f.startswith('__'):
+                    continue
+                elif f.startswith('html_trees'):
+                    continue
+                else:
+                    print('{} = '.format(f), end=' ')
+                    try:
+                        pprint.pprint(part.__dict__[f])
+                    except TypeError:
+                        # Pyton 2.7 pprint has some problem ordering None and strings.
+                        print(part.__dict__[f])
+                    except KeyError:
+                        pass
+            print()
+
+
+def create_local_part_html(parts):
+    '''Create HTML page containing info for local (non-webscraped) parts.'''
+
+    global distributors
+    
+    logger.log(DEBUG_OVERVIEW, 'Create HTML page for parts with custom pricing...')
+    
+    doc, tag, text = Doc().tagtext()
+    with tag('html'):
+        with tag('body'):
+            for p in parts:
+                # Find the manufacturer's part number if it exists.
+                pn = p.fields.get('manf#') # Returns None if no manf# field.
+
+                # Find the various distributors for this part by
+                # looking for leading fields terminated by SEPRTR.
+                for key in p.fields:
+                    try:
+                        dist = key[:key.index(SEPRTR)]
+                    except ValueError:
+                        continue
+
+                    # If the distributor is not in the list of web-scrapable distributors,
+                    # then it's a local distributor. Copy the local distributor template
+                    # and add it to the table of distributors.
+                    if dist not in distributors:
+                        distributors[dist] = copy.copy(distributors['local_template'])
+                        distributors[dist]['label'] = dist  # Set dist name for spreadsheet header.
+
+                # Now look for catalog number, price list and webpage link for this part.
+                for dist in distributors:
+                    cat_num = p.fields.get(dist+':cat#')
+                    pricing = p.fields.get(dist+':pricing')
+                    link = p.fields.get(dist+':link')
+                    if cat_num is None and pricing is None and link is None:
+                        continue
+
+                    def make_random_catalog_number(p):
+                        hash_fields = {k: p.fields[k] for k in p.fields}
+                        hash_fields['dist'] = dist
+                        return '#{0:08X}'.format(abs(hash(tuple(sorted(hash_fields.items())))))
+
+                    cat_num = cat_num or pn or make_random_catalog_number(p)
+                    p.fields[dist+':cat#'] = cat_num # Store generated cat#.
+                    with tag('div', klass=dist+SEPRTR+cat_num):
+                        with tag('div', klass='cat#'):
+                            text(cat_num)
+                        if pricing is not None:
+                            with tag('div', klass='pricing'):
+                                text(pricing)
+                        if link is not None:
+                            url_parts = list(urlsplit(link))
+                            if url_parts[0] == '':
+                                url_parts[0] = u'http'
+                            link = urlunsplit(url_parts)
+                            with tag('div', klass='link'):
+                                text(link)
+
+    # Remove the local distributor template so it won't be processed later on.
+    # It has served its purpose.
+    del distributors['local_template']
+
+    html = doc.getvalue()
+    if logger.isEnabledFor(DEBUG_OBSESSIVE):
+        print(indent(html))
+    return html
+
+
+def create_spreadsheet(parts, prj_info, spreadsheet_filename, user_fields, variant):
+    '''Create a spreadsheet using the info for the parts (including their HTML trees).'''
+
+    logger.log(DEBUG_OVERVIEW, 'Create spreadsheet...')
+
+    # Collapse de references.
+    for part in parts:
+        part.refs = collapse_refs(part.refs)
+
+    # Sort the founded groups by BOM_ORDER definition.
+    parts = groups_sort(parts)
+
+    DEFAULT_BUILD_QTY = 100  # Default value for number of boards to build.
+    WORKSHEET_NAME = os.path.splitext(os.path.basename(spreadsheet_filename))[0] # Default name for pricing worksheet.
+
+    if len(variant) > 0:
+        # Append an indication of the variant to the worksheet title.
+        # Remove any special characters that might be illegal in a 
+        # worksheet name since the variant might be a regular expression.
+        WORKSHEET_NAME = WORKSHEET_NAME + '.' + re.sub(
+                                '[\[\]\\\/\|\?\*\:\(\)]','_',variant)
+
+    # Create spreadsheet file.
+    with xlsxwriter.Workbook(spreadsheet_filename) as workbook:
+
+        # Create the various format styles used by various spreadsheet items.
+        wrk_formats = {
+            'global': workbook.add_format({
+                'font_size': 14,
+                'font_color': 'white',
+                'bold': True,
+                'align': 'center',
+                'valign': 'vcenter',
+                'bg_color': '#303030'
+            }),
+            'header': workbook.add_format({
+                'font_size': 12,
+                'bold': True,
+                'align': 'center',
+                'valign': 'top',
+                'text_wrap': True
+            }),
+            'board_qty': workbook.add_format({
+                'font_size': 13,
+                'bold': True,
+                'align': 'right'
+            }),
+            'total_cost_label': workbook.add_format({
+                'font_size': 13,
+                'bold': True,
+                'align': 'right',
+                'valign': 'vcenter'
+            }),
+            'unit_cost_label': workbook.add_format({
+                'font_size': 13,
+                'bold': True,
+                'align': 'right',
+                'valign': 'vcenter'
+            }),
+            'total_cost_currency': workbook.add_format({
+                'font_size': 13,
+                'font_color': 'red',
+                'bold': True,
+                'num_format': '$#,##0.00',
+                'valign': 'vcenter'
+            }),
+            'unit_cost_currency': workbook.add_format({
+                'font_size': 13,
+                'font_color': 'green',
+                'bold': True,
+                'num_format': '$#,##0.00',
+                'valign': 'vcenter'
+            }),
+            'found_part_pct': workbook.add_format({
+                'font_size': 12,
+                'bold': True,
+                'italic': True,
+                'valign': 'vcenter'
+            }),
+            'proj_info_field': workbook.add_format({
+                'font_size': 13,
+                'bold': True,
+                'align': 'right',
+                'valign': 'vcenter'
+            }),
+            'proj_info': workbook.add_format({
+                'font_size': 12,
+                'align': 'left',
+                'valign': 'vcenter'
+            }),
+            'best_price': workbook.add_format({'bg_color': '#80FF80', }),
+            'not_available': workbook.add_format({'bg_color': '#FF0000', 'font_color':'white'}),
+            'order_too_much': workbook.add_format({'bg_color': '#FF0000', 'font_color':'white'}),
+            'too_few_available': workbook.add_format({'bg_color': '#FF9900', 'font_color':'black'}),
+            'too_few_purchased': workbook.add_format({'bg_color': '#FFFF00'}),
+            'not_stocked': workbook.add_format({'font_color': '#909090', 'align': 'right' }),
+            'currency': workbook.add_format({'num_format': '$#,##0.00'}),
+            'centered_text': workbook.add_format({'align': 'center'}),
+        }
+
+        # Add the distinctive header format for each distributor to the dict of formats.
+        for d in distributors:
+            wrk_formats[d] = workbook.add_format(distributors[d]['wrk_hdr_format'])
+
+        # Create the worksheet that holds the pricing information.
+        wks = workbook.add_worksheet(WORKSHEET_NAME)
+
+        # Set the row & column for entering the part information in the sheet.
+        START_COL = 0
+        BOARD_QTY_ROW = 0
+        TOTAL_COST_ROW = BOARD_QTY_ROW + 1
+        UNIT_COST_ROW = TOTAL_COST_ROW + 1
+        START_ROW = 4
+        LABEL_ROW = START_ROW + 1
+        COL_HDR_ROW = LABEL_ROW + 1
+        FIRST_PART_ROW = COL_HDR_ROW + 1
+        LAST_PART_ROW = COL_HDR_ROW + len(parts) - 1
+
+        # Load the global part information (not distributor-specific) into the sheet.
+        # next_col = the column immediately to the right of the global data.
+        # qty_col = the column where the quantity needed of each part is stored.
+        next_col, refs_col, qty_col = add_globals_to_worksheet(
+            wks, wrk_formats, START_ROW, START_COL, TOTAL_COST_ROW, parts, user_fields)
+        # Create a defined range for the global data.
+        workbook.define_name(
+            'global_part_data', '={wks_name}!{data_range}'.format(
+                wks_name= "'" + WORKSHEET_NAME + "'",
+                data_range=xl_range_abs(START_ROW, START_COL, LAST_PART_ROW,
+                                        next_col - 1)))
+
+        # Add project information to track the project (in a printed version
+        # of the BOM) and the date because of price variations.
+        wks.write(BOARD_QTY_ROW, START_COL, 'Proj:', wrk_formats['proj_info_field'])
+        wks.write(BOARD_QTY_ROW, START_COL+1, prj_info['title'], wrk_formats['proj_info'])
+        wks.write(TOTAL_COST_ROW, START_COL, 'Co.:', wrk_formats['proj_info_field'])
+        wks.write(TOTAL_COST_ROW, START_COL+1, prj_info['company'], wrk_formats['proj_info'])
+        wks.write(UNIT_COST_ROW, START_COL, 'Date:', wrk_formats['proj_info_field'])
+        wks.write(UNIT_COST_ROW, START_COL+1, datetime.now().strftime("%Y-%m-%d %H:%M:%S"), wrk_formats['proj_info'])
+
+        # Create the cell where the quantity of boards to assemble is entered.
+        # Place the board qty cells near the right side of the global info.
+        wks.write(BOARD_QTY_ROW, next_col - 2, 'Board Qty:',
+                  wrk_formats['board_qty'])
+        wks.write(BOARD_QTY_ROW, next_col - 1, DEFAULT_BUILD_QTY,
+                  wrk_formats['board_qty'])  # Set initial board quantity.
+        # Define the named cell where the total board quantity can be found.
+        workbook.define_name('BoardQty', '={wks_name}!{cell_ref}'.format(
+            wks_name="'" + WORKSHEET_NAME + "'",
+            cell_ref=xl_rowcol_to_cell(BOARD_QTY_ROW, next_col - 1,
+                                       row_abs=True,
+                                       col_abs=True)))
+
+        # Create the row to show total cost of board parts for each distributor.
+        wks.write(TOTAL_COST_ROW, next_col - 2, 'Total Cost:',
+                  wrk_formats['total_cost_label'])
+
+        # Define the named cell where the total cost can be found.
+        workbook.define_name('TotalCost', '={wks_name}!{cell_ref}'.format(
+            wks_name="'" + WORKSHEET_NAME + "'",
+            cell_ref=xl_rowcol_to_cell(TOTAL_COST_ROW, next_col - 1,
+                                       row_abs=True,
+                                       col_abs=True)))
+
+
+        # Create the row to show unit cost of board parts.
+        wks.write(UNIT_COST_ROW, next_col - 2, 'Unit Cost:',
+                  wrk_formats['unit_cost_label'])
+        wks.write(UNIT_COST_ROW, next_col - 1, "=TotalCost/BoardQty",
+                  wrk_formats['unit_cost_currency'])
+
+        # Freeze view of the global information and the column headers, but
+        # allow the distributor-specific part info to scroll.
+        wks.freeze_panes(COL_HDR_ROW, next_col)
+
+        # Make a list of alphabetically-ordered distributors with web distributors before locals.
+        web_dists = sorted([d for d in distributors if distributors[d]['scrape'] != 'local'])
+        local_dists = sorted([d for d in distributors if distributors[d]['scrape'] == 'local'])
+        dist_list = web_dists + local_dists
+
+        # Load the part information from each distributor into the sheet.
+        for dist in dist_list:
+            dist_start_col = next_col
+            next_col = add_dist_to_worksheet(wks, wrk_formats, START_ROW,
+                                             dist_start_col, UNIT_COST_ROW, TOTAL_COST_ROW,
+                                             refs_col, qty_col, dist, parts)
+            # Create a defined range for each set of distributor part data.
+            workbook.define_name(
+                '{}_part_data'.format(dist), '={wks_name}!{data_range}'.format(
+                    wks_name="'" + WORKSHEET_NAME + "'",
+                    data_range=xl_range_abs(START_ROW, dist_start_col,
+                                            LAST_PART_ROW, next_col - 1)))
+
+
+def collapse_refs(refs):
+    '''Collapse list of part references into a sorted, comma-separated list of hyphenated ranges.'''
+
+    def convert_to_ranges(nums):
+        # Collapse a list of numbers into sorted, comma-separated, hyphenated ranges.
+        # e.g.: 3,4,7,8,9,10,11,13,14 => 3,4,7-11,13,14
+
+        def get_refnum(refnum):
+            return int(re.match('\d+', refnum).group(0))
+
+        def to_int(n):
+            try:
+                return int(n)
+            except ValueError:
+                return n
+
+        nums.sort(key=get_refnum)  # Sort all the numbers.
+        nums = [to_int(n) for n in nums]  # Convert strings to ints if possible.
+        num_ranges = []  # No ranges found yet since we just started.
+        range_start = 0  # First possible range is at the start of the list of numbers.
+
+        # Go through the list of numbers looking for 3 or more sequential numbers.
+        while range_start < len(nums):
+            num_range = nums[range_start]  # Current range starts off as a single number.
+            next_range_start = range_start + 1  # The next possible start of a range.
+            # Part references with subparts are never included in ref ranges.
+            if not isinstance(num_range, int):
+                num_ranges.append(num_range)
+                range_start = next_range_start
+                continue
+            # Look for sequences of three or more sequential numbers.
+            for range_end in range(range_start + 2, len(nums)):
+                if not isinstance(nums[range_end], int):
+                    break  # Ref with subpart, so can't be in a ref range.
+                if range_end - range_start != nums[range_end] - nums[range_start]:
+                    break  # Non-sequential numbers found, so break out of loop.
+                # Otherwise, extend the current range.
+                num_range = [nums[range_start], nums[range_end]]
+                # 3 or more sequential numbers found, so next possible range must start after this one.
+                next_range_start = range_end + 1
+            # Append the range (or single number) just found to the list of range.
+            num_ranges.append(num_range)
+            # Point to the start of the next possible range and keep looking.
+            range_start = next_range_start
+
+        return num_ranges
+
+    prefix_nums = {}  # Contains a list of numbers for each distinct prefix.
+    for ref in refs:
+        # Partition each part reference into its beginning part prefix and ending number.
+        match = re.search(PART_REF_REGEX, ref)
+        prefix = match.group('prefix')
+        num = match.group('num')
+
+        # Append the number to the list of numbers for this prefix, or create a list
+        # with a single number if this is the first time a particular prefix was encountered.
+        prefix_nums.setdefault(prefix, []).append(num)
+
+    # Convert the list of numbers for each ref prefix into ranges.
+    for prefix in list(prefix_nums.keys()):
+        prefix_nums[prefix] = convert_to_ranges(prefix_nums[prefix])
+
+    # Combine the prefixes and number ranges back into part references.
+    collapsed_refs = []
+    for prefix, nums in list(prefix_nums.items()):
+        for num in nums:
+            if isinstance(num, list):
+                # Convert a range list into a collapsed part reference:
+                # e.g., 'R10-R15' from 'R':[10,15].
+                collapsed_refs.append('{0}{1}-{0}{2}'.format(prefix, num[0], num[-1]))
+            else:
+                # Convert a single number into a simple part reference: e.g., 'R10'.
+                collapsed_refs.append('{}{}'.format(prefix, num))
+
+    # Return the collapsed par references.
+    return collapsed_refs
+
+
+def add_globals_to_worksheet(wks, wrk_formats, start_row, start_col,
+                             total_cost_row, parts, user_fields):
+    '''Add global part data to the spreadsheet.'''
+
+    # Columns for the various types of global part data.
+    columns = {
+        'refs': {
+            'col': 0,
+            'level': 0,  # Outline level (or hierarchy level) for this column.
+            'label': 'Refs',
+            'width': None,  # Column width (default in this case).
+            'comment': 'Schematic identifier for each part.',
+            'static': False,
+        },
+        'value': {
+            'col': 1,
+            'level': 0,
+            'label': 'Value',
+            'width': None,
+            'comment': 'Value of each part.',
+            'static': True,
+        },
+        'desc': {
+            'col': 2,
+            'level': 0,
+            'label': 'Desc',
+            'width': None,
+            'comment': 'Description of each part.',
+            'static': True,
+        },
+        'footprint': {
+            'col': 3,
+            'level': 0,
+            'label': 'Footprint',
+            'width': None,
+            'comment': 'PCB footprint for each part.',
+            'static': True,
+        },
+        'manf': {
+            'col': 4,
+            'level': 0,
+            'label': 'Manf',
+            'width': None,
+            'comment': 'Manufacturer of each part.',
+            'static': True,
+        },
+        'manf#': {
+            'col': 5,
+            'level': 0,
+            'label': 'Manf#',
+            'width': None,
+            'comment': 'Manufacturer number for each part.',
+            'static': True,
+        },
+        'qty': {
+            'col': 6,
+            'level': 0,
+            'label': 'Qty',
+            'width': None,
+            'comment': '''Total number of each part needed to assemble the board.
+Red -> No parts available.
+Orange -> Parts available, but not enough.
+Yellow -> Enough parts available, but haven't purchased enough.''',
+            'static': False,
+        },
+        'unit_price': {
+            'col': 7,
+            'level': 0,
+            'label': 'Unit$',
+            'width': None,
+            'comment': 'Minimum unit price for each part across all distributors.',
+            'static': False,
+        },
+        'ext_price': {
+            'col': 8,
+            'level': 0,
+            'label': 'Ext$',
+            'width': 15,  # Displays up to $9,999,999.99 without "###".
+            'comment': 'Minimum extended price for each part across all distributors.',
+            'static': False,
+        },
+    }
+
+    # Enter user-defined fields into the global part data columns structure.
+    for user_field in list(reversed(user_fields)):
+        # Skip the user field if it's already in the list of data columns.
+        col_ids = list(columns.keys())
+        user_field_id = user_field.lower()
+        if user_field_id not in col_ids:
+            # Put user fields immediately to right of the 'desc' column. 
+            desc_col = columns['desc']['col']
+            # Push all existing fields to right of 'desc' over by one column.
+            for id in col_ids:
+                if columns[id]['col'] > desc_col:
+                    columns[id]['col'] += 1
+            # Insert user field in the vacated space.
+            columns[user_field_id] = {
+                'col': columns['desc']['col']+1,
+                'level': 0,
+                'label': user_field,
+                'width': None,
+                'comment': 'User-defined field.',
+                'static': True,
+            }
+
+    num_cols = len(list(columns.keys()))
+
+    row = start_row  # Start building global section at this row.
+
+    # Add label for global section.
+    wks.merge_range(row, start_col, row, start_col + num_cols - 1,
+                    "Global Part Info", wrk_formats['global'])
+    row += 1  # Go to next row.
+
+    # Add column headers.
+    for k in list(columns.keys()):
+        col = start_col + columns[k]['col']
+        wks.write_string(row, col, columns[k]['label'], wrk_formats['header'])
+        wks.write_comment(row, col, columns[k]['comment'])
+        wks.set_column(col, col, columns[k]['width'], None,
+                       {'level': columns[k]['level']})
+    row += 1  # Go to next row.
+
+    num_parts = len(parts)
+    PART_INFO_FIRST_ROW = row  # Starting row of part info.
+    PART_INFO_LAST_ROW = PART_INFO_FIRST_ROW + num_parts - 1  # Last row of part info.
+
+    # Add global data for each part.
+    # First, collapse the part references.
+    for part in parts:
+        part.collapsed_refs = ','.join(collapse_refs(part.refs))
+
+    # Then, order the part references in natural order (ignoring any subparts).
+    def get_ref_key(part):
+        match = re.match(PART_REF_REGEX, part.collapsed_refs)
+        # Remove any subpart from the part reference id.
+        num = re.sub('{}\d+'.format(SUB_SEPRTR), '', match.group('num'))
+        return [match.group('prefix'), int(num)]
+    parts.sort(key=get_ref_key)
+
+    # Add the global part data to the spreadsheet.
+    for part in parts:
+
+        # Enter part references.
+        wks.write_string(row, start_col + columns['refs']['col'], part.collapsed_refs)
+
+        # Enter more static data for the part.
+        for field in list(columns.keys()):
+            if columns[field]['static'] is False:
+                continue
+            try:
+                # Fields found in the XML are lower-cased, so do the same for the column key.
+                field_name = field.lower().strip()
+                wks.write_string(row, start_col + columns[field]['col'],
+                                 part.fields[field_name])
+            except KeyError:
+                pass
+
+        # Enter total part quantity needed.
+        try:
+            part_qty = subpart_qty(part);
+            wks.write(row, start_col + columns['qty']['col'],
+                       part_qty.format('BoardQty') )
+            #          '=BoardQty*{}'.format(len(part.refs)))
+        except KeyError:
+            pass
+
+        # Gather the cell references for calculating minimum unit price and part availability.
+        dist_unit_prices = []
+        dist_qty_avail = []
+        dist_qty_purchased = []
+        for dist in list(distributors.keys()):
+
+            # Get the name of the data range for this distributor.
+            dist_data_rng = '{}_part_data'.format(dist)
+
+            # Get the contents of the unit price cell for this part (row) and distributor (column+offset).
+            dist_unit_prices.append(
+                'INDIRECT(ADDRESS(ROW(),COLUMN({})+2))'.format(dist_data_rng))
+
+            # Get the contents of the quantity purchased cell for this part and distributor
+            # unless the unit price is not a number in which case return 0.
+            dist_qty_purchased.append(
+                'IF(ISNUMBER(INDIRECT(ADDRESS(ROW(),COLUMN({0})+2))),INDIRECT(ADDRESS(ROW(),COLUMN({0})+1)),0)'.format(dist_data_rng))
+
+            # Get the contents of the quantity available cell of this part from this distributor.
+            dist_qty_avail.append(
+                'INDIRECT(ADDRESS(ROW(),COLUMN({})+0))'.format(dist_data_rng))
+
+        # Enter the spreadsheet formula to find this part's minimum unit price across all distributors.
+        wks.write_formula(
+            row, start_col + columns['unit_price']['col'],
+            '=MINA({})'.format(','.join(dist_unit_prices)),
+            wrk_formats['currency']
+        )
+
+        # Enter the spreadsheet formula for calculating the minimum extended price.
+        wks.write_formula(
+            row, start_col + columns['ext_price']['col'],
+            '=iferror({qty}*{unit_price},"")'.format(
+                qty        = xl_rowcol_to_cell(row, start_col + columns['qty']['col']),
+                unit_price = xl_rowcol_to_cell(row, start_col + columns['unit_price']['col'])
+            ),
+            wrk_formats['currency']
+        )
+
+        # If part is unavailable from all distributors, color quantity cell red.
+        wks.conditional_format(
+            row, start_col + columns['qty']['col'],
+            row, start_col + columns['qty']['col'],
+            {
+                'type': 'formula',
+                'criteria': '=IF(SUM({})=0,1,0)'.format(','.join(dist_qty_avail)),
+                'format': wrk_formats['not_available']
+            }
+        )
+
+        # If total available part quantity is less than needed quantity, color cell orange. 
+        wks.conditional_format(
+            row, start_col + columns['qty']['col'],
+            row, start_col + columns['qty']['col'],
+            {
+                'type': 'cell',
+                'criteria': '>',
+                'value': '=SUM({})'.format(','.join(dist_qty_avail)),
+                'format': wrk_formats['too_few_available']
+            }
+        )
+
+        # If total purchased part quantity is less than needed quantity, color cell yellow. 
+        wks.conditional_format(
+            row, start_col + columns['qty']['col'],
+            row, start_col + columns['qty']['col'],
+            {
+                'type': 'cell',
+                'criteria': '>',
+                'value': '=SUM({})'.format(','.join(dist_qty_purchased)),
+                'format': wrk_formats['too_few_purchased'],
+            }
+        )
+
+        # Enter part shortage quantity.
+        try:
+            wks.write(row, start_col + columns['short']['col'],
+                      0)  # slack quantity. (Not handled, yet.)
+        except KeyError:
+            pass
+
+        row += 1  # Go to next row.
+
+    # Sum the extended prices for all the parts to get the total minimum cost.
+    total_cost_col = start_col + columns['ext_price']['col']
+    wks.write(total_cost_row, total_cost_col, '=sum({sum_range})'.format(
+        sum_range=xl_range(PART_INFO_FIRST_ROW, total_cost_col,
+                           PART_INFO_LAST_ROW, total_cost_col)),
+              wrk_formats['total_cost_currency'])
+
+    # Return column following the globals so we know where to start next set of cells.
+    # Also return the columns where the references and quantity needed of each part is stored.
+    return start_col + num_cols, start_col + columns['refs']['col'], start_col + columns['qty']['col']
+
+
+def add_dist_to_worksheet(wks, wrk_formats, start_row, start_col,
+                          unit_cost_row, total_cost_row, part_ref_col, part_qty_col,
+                          dist, parts):
+    '''Add distributor-specific part data to the spreadsheet.'''
+
+    # Columns for the various types of distributor-specific part data.
+    columns = {
+        'avail': {
+            'col': 0,
+            # column offset within this distributor range of the worksheet.
+            'level': 1,  # Outline level (or hierarchy level) for this column.
+            'label': 'Avail',  # Column header label.
+            'width': None,  # Column width (default in this case).
+            'comment': '''Available quantity of each part at the distributor.
+Red -> No quantity available.
+Orange -> Too little quantity available.'''
+        },
+        'purch': {
+            'col': 1,
+            'level': 2,
+            'label': 'Purch',
+            'width': None,
+            'comment': 'Purchase quantity of each part from this distributor.\nRed -> Purchasing more than the available quantity.'
+        },
+        'unit_price': {
+            'col': 2,
+            'level': 2,
+            'label': 'Unit$',
+            'width': None,
+            'comment': 'Unit price of each part from this distributor.\nGreen -> lowest price.'
+        },
+        'ext_price': {
+            'col': 3,
+            'level': 0,
+            'label': 'Ext$',
+            'width': 15,  # Displays up to $9,999,999.99 without "###".
+            'comment':
+            '(Unit Price) x (Purchase Qty) of each part from this distributor.\nRed -> Next price break is cheaper.\nGreen -> Cheapest supplier.'
+        },
+        'part_num': {
+            'col': 4,
+            'level': 2,
+            'label': 'Cat#',
+            'width': 15,
+            'comment': 'Distributor-assigned part number for each part and link to its web page (click).'
+        },
+    }
+    num_cols = len(list(columns.keys()))
+
+    row = start_row  # Start building distributor section at this row.
+
+    # Add label for this distributor.
+    wks.merge_range(row, start_col, row, start_col + num_cols - 1,
+            distributors[dist]['label'].title(), wrk_formats[dist])
+    row += 1  # Go to next row.
+
+    # Add column headers, comments, and outline level (for hierarchy).
+    for k in list(columns.keys()):
+        col = start_col + columns[k]['col']  # Column index for this column.
+        wks.write_string(row, col, columns[k]['label'], wrk_formats['header'])
+        wks.write_comment(row, col, columns[k]['comment'])
+        wks.set_column(col, col, columns[k]['width'], None,
+                       {'level': columns[k]['level']})
+    row += 1  # Go to next row.
+
+    num_parts = len(parts)
+
+    # Add distributor data for each part.
+    PART_INFO_FIRST_ROW = row  # Starting row of part info.
+    PART_INFO_LAST_ROW = PART_INFO_FIRST_ROW + num_parts - 1  # Last row of part info.
+
+    for part in parts:
+
+        # Get the distributor part number.
+        dist_part_num = part.part_num[dist]
+
+        # Extract price tiers from distributor HTML page tree.
+        price_tiers = part.price_tiers[dist]
+
+        # If the part number doesn't exist, just leave this row blank.
+        if len(dist_part_num) == 0:
+            row += 1  # Skip this row and go to the next.
+            continue
+
+        # if len(dist_part_num) == 0 or part.qty_avail[dist] is None or len(list(price_tiers.keys())) == 0:
+            # row += 1  # Skip this row and go to the next.
+            # continue
+
+        # Enter distributor part number for ordering purposes.
+        if dist_part_num:
+            wks.write(row, start_col + columns['part_num']['col'], dist_part_num, None)
+        else:
+            dist_part_num = 'Link' # To use as text for the link.
+
+        # Enter a link to the distributor webpage for this part, even if there
+        # is no valid quantity or pricing for the part (see next conditional).
+        # Having the link present will help debug if the extraction of the
+        # quantity or pricing information was done correctly.
+        if part.url[dist]:
+            wks.write_url(row, start_col + columns['part_num']['col'],
+                part.url[dist],
+                string=dist_part_num)
+
+        # Enter quantity of part available at this distributor unless it is None
+        # which means the part is not stocked.
+        if part.qty_avail[dist]:
+            wks.write(row, start_col + columns['avail']['col'],
+                  part.qty_avail[dist], None)
+        else:
+            wks.write(row, start_col + columns['avail']['col'],
+                'NonStk', wrk_formats['not_stocked'])
+            wks.write_comment(row, start_col + columns['avail']['col'], 
+                'This part is listed but is not normally stocked.')
+
+        # Purchase quantity always starts as blank because nothing has been purchased yet.
+        wks.write(row, start_col + columns['purch']['col'], '', None)
+
+        # Add pricing information if it exists.
+        if len(list(price_tiers)) > 0:
+            # Add the price for a single unit if it doesn't already exist in the tiers.
+            try:
+                min_qty = min(price_tiers.keys())
+                if min_qty > 1:
+                    price_tiers[1] = price_tiers[
+                        min_qty
+                    ]  # Set unit price to price of lowest available quantity.
+            except ValueError:  # This happens if the price tier list is empty.
+                pass
+            price_tiers[0] = 0.00  # Enter quantity-zero pricing so LOOKUP works correctly in the spreadsheet.
+
+            # Sort the tiers based on quantities and turn them into lists of strings.
+            qtys = sorted(price_tiers.keys())
+
+            avail_qty_col = start_col + columns['avail']['col']
+            purch_qty_col = start_col + columns['purch']['col']
+            unit_price_col = start_col + columns['unit_price']['col']
+            ext_price_col = start_col + columns['ext_price']['col']
+
+            # Enter a spreadsheet lookup function that determines the unit price based on the needed quantity
+            # or the purchased quantity (if that is non-zero).
+            wks.write_formula(
+                row, unit_price_col,
+                '=iferror(lookup(if({purch_qty}="",{needed_qty},{purch_qty}),{{{qtys}}},{{{prices}}}),"")'.format(
+                    needed_qty=xl_rowcol_to_cell(row, part_qty_col),
+                    purch_qty=xl_rowcol_to_cell(row, purch_qty_col),
+                    qtys=','.join([str(q) for q in qtys]),
+                    prices=','.join([str(price_tiers[q]) for q in qtys])),
+                    wrk_formats['currency'])
+
+            # Add a comment to the cell showing the qty/price breaks.
+            price_break_info = 'Qty/Price Breaks:\n  Qty  -  Unit$  -  Ext$\n================'
+            for q in qtys[1:]:  # Skip the first qty which is always 0.
+                price_break_info += '\n{:>6d} {:>7s} {:>10s}'.format(
+                    q,
+                    '${:.2f}'.format(price_tiers[q]),
+                    '${:.2f}'.format(price_tiers[q] * q))
+            wks.write_comment(row, unit_price_col, price_break_info)
+
+            # Conditional format to show no quantity is available.
+            wks.conditional_format(
+                row, start_col + columns['avail']['col'], 
+                row, start_col + columns['avail']['col'],
+                {
+                    'type': 'cell',
+                    'criteria': '==',
+                    'value': 0,
+                    'format': wrk_formats['not_available']
+                }
+            )
+
+            # Conditional format to show the avaliable quantity is less than required.
+            wks.conditional_format(
+                row, start_col + columns['avail']['col'], 
+                row, start_col + columns['avail']['col'],
+                {
+                    'type': 'cell',
+                    'criteria': '<',
+                    'value': xl_rowcol_to_cell(row, part_qty_col),
+                    'format': wrk_formats['too_few_available']
+                }
+            )
+
+            # Conditional format to show the purchase quantity is more than what is available.
+            wks.conditional_format(
+                row, start_col + columns['purch']['col'], 
+                row, start_col + columns['purch']['col'],
+                {
+                    'type': 'cell',
+                    'criteria': '>',
+                    'value': xl_rowcol_to_cell(row, avail_qty_col),
+                    'format': wrk_formats['order_too_much']
+                }
+            )
+
+            # Conditionally format the unit price cell that contains the best price.
+            wks.conditional_format(row, unit_price_col, row, unit_price_col, {
+                'type': 'cell',
+                'criteria': '<=',
+                'value': xl_rowcol_to_cell(row, 7),
+                # This is the global data cell holding the minimum unit price for this part.
+                'format': wrk_formats['best_price']
+            })
+
+            # Enter the formula for the extended price = purch qty * unit price.
+            wks.write_formula(
+                row, ext_price_col,
+                '=iferror(if({purch_qty}="",{needed_qty},{purch_qty})*{unit_price},"")'.format(
+                    needed_qty=xl_rowcol_to_cell(row, part_qty_col),
+                    purch_qty=xl_rowcol_to_cell(row, purch_qty_col),
+                    unit_price=xl_rowcol_to_cell(row, unit_price_col)),
+                wrk_formats['currency'])
+
+            # Conditionally format the extended price cell that contains the best price.
+            wks.conditional_format(row, ext_price_col, row, ext_price_col, {
+                'type': 'cell',
+                'criteria': '<=',
+                'value': xl_rowcol_to_cell(row, 8),
+                # This is the global data cell holding the minimum extended price for this part.
+                'format': wrk_formats['best_price']
+            })
+
+        # Finished processing distributor data for this part.
+        row += 1  # Go to next row.
+
+    # Sum the extended prices for all the parts to get the total cost from this distributor.
+    total_cost_col = start_col + columns['ext_price']['col']
+    wks.write(total_cost_row, total_cost_col, '=sum({sum_range})'.format(
+        sum_range=xl_range(PART_INFO_FIRST_ROW, total_cost_col,
+                           PART_INFO_LAST_ROW, total_cost_col)),
+              wrk_formats['total_cost_currency'])
+
+    # Show how many parts were found at this distributor.
+    wks.write(unit_cost_row, total_cost_col,
+        '=(ROWS({count_range})-COUNTBLANK({count_range}))&" of "&ROWS({count_range})&" parts found"'.format(
+        count_range=xl_range(PART_INFO_FIRST_ROW, total_cost_col,
+                           PART_INFO_LAST_ROW, total_cost_col)),
+              wrk_formats['found_part_pct'])
+    wks.write_comment(unit_cost_row, total_cost_col, 'Number of parts found at this distributor.')
+
+    # Add list of part numbers and purchase quantities for ordering from this distributor.
+    ORDER_START_COL = start_col + 1
+    ORDER_FIRST_ROW = PART_INFO_LAST_ROW + 3
+    ORDER_LAST_ROW = ORDER_FIRST_ROW + num_parts - 1
+
+    # Each distributor has a different format for entering ordering information,
+    # so we account for that here.
+    order_col = {}
+    order_col_numeric = {}
+    order_delimiter = {}
+    dist_col = {}
+    for position, col_tag in enumerate(distributors[dist]['order_cols']):
+        order_col[col_tag] = ORDER_START_COL + position  # Column for this order info.
+        order_col_numeric[col_tag] = (col_tag ==
+                                      'purch')  # Is this order info numeric?
+        order_delimiter[col_tag] = distributors[dist][
+            'order_delimiter'
+        ]  # Delimiter btwn order columns.
+        # For the last column of order info, the delimiter is blanked.
+        if position + 1 == len(distributors[dist]['order_cols']):
+            order_delimiter[col_tag] = ''
+        # If the column tag doesn't exist in the list of distributor columns,
+        # then assume its for the part reference column in the global data section
+        # of the worksheet.
+        try:
+            dist_col[col_tag] = start_col + columns[col_tag]['col']
+        except KeyError:
+            dist_col[col_tag] = part_ref_col
+
+    def enter_order_info(info_col, order_col, numeric=False, delimiter=''):
+        # This function enters a function into a spreadsheet cell that
+        # prints the information found in info_col into the order_col column
+        # of the order.
+
+        # This very complicated spreadsheet function does the following:
+        # 1) Computes the set of row indices in the part data that have
+        #    non-empty cells in sel_range1 and sel_range2. (Innermost
+        #    nested IF and ROW commands.) sel_range1 and sel_range2 are
+        #    the part's catalog number and purchase quantity.
+        # 2) Selects the k'th smallest of the row indices where k is the
+        #    number of rows between the current part row in the order and the
+        #    top row of the order. (SMALL() and ROW() commands.)
+        # 3) Gets the cell contents  from the get_range using the k'th
+        #    smallest row index found in step #2. (INDEX() command.)
+        # 4) Converts the cell contents to a string if it is numeric.
+        #    (num_to_text_func is used.) Otherwise, it's already a string.
+        # 5) CONCATENATES the string from step #4 with the delimiter
+        #    that goes between fields of an order for a part.
+        #    (CONCATENATE() command.)
+        # 6) If any error occurs (which usually means the indexed cell
+        #    contents were blank), then a blank is printed. Otherwise,
+        #    the string from step #5 is printed in this cell.
+        order_info_func = '''
+            IFERROR(
+                CONCATENATE(
+                    {num_to_text_func}(
+                        INDEX(
+                            {get_range},
+                            SMALL(
+                                IF(
+                                    {sel_range2} <> "",
+                                    IF(
+                                        {sel_range1} <> "",
+                                        ROW({sel_range1}) - MIN(ROW({sel_range1})) + 1,
+                                        ""
+                                    ),
+                                    ""
+                                ),
+                                ROW()-ROW({order_first_row})+1
+                            )
+                        )
+                        {num_to_text_fmt}
+                    ),
+                    {delimiter}
+                ),
+                ""
+            )
+        '''
+
+        # Strip all the whitespace from the function string.
+        order_info_func = re.sub('[\s\n]', '', order_info_func)
+
+        # This sets the function and conversion format to use if
+        # numeric cell contents have to be converted to a string.
+        if numeric:
+            num_to_text_func = 'TEXT'
+            num_to_text_fmt = ',"##0"'
+        else:
+            num_to_text_func = ''
+            num_to_text_fmt = ''
+
+        # This puts the order column delimiter into a form acceptable in a spreadsheet formula.
+        if delimiter != '':
+            delimiter = '"{}"'.format(delimiter)
+
+        # These are the columns where the part catalog numbers and purchase quantities can be found.
+        purch_qty_col = start_col + columns['purch']['col']
+        part_num_col = start_col + columns['part_num']['col']
+
+        # Now write the order_info_func into every row of the order in the given column.
+        for r in range(ORDER_FIRST_ROW, ORDER_LAST_ROW + 1):
+            wks.write_array_formula(
+                xl_range(r, order_col, r, order_col),
+                '{{={func}}}'.format(func=order_info_func.format(
+                    order_first_row=xl_rowcol_to_cell(ORDER_FIRST_ROW, 0,
+                                                      row_abs=True),
+                    sel_range1=xl_range_abs(PART_INFO_FIRST_ROW, purch_qty_col,
+                                            PART_INFO_LAST_ROW, purch_qty_col),
+                    sel_range2=xl_range_abs(PART_INFO_FIRST_ROW, part_num_col,
+                                            PART_INFO_LAST_ROW, part_num_col),
+                    get_range=xl_range_abs(PART_INFO_FIRST_ROW, info_col,
+                                           PART_INFO_LAST_ROW, info_col),
+                    delimiter=delimiter,
+                    num_to_text_func=num_to_text_func,
+                    num_to_text_fmt=num_to_text_fmt)))
+
+    # Write the header and how many parts are being purchased.
+    purch_qty_col = start_col + columns['purch']['col']
+    ORDER_HEADER =  PART_INFO_LAST_ROW + 2
+    wks.write_formula(
+        ORDER_HEADER, purch_qty_col,
+        '=IFERROR(IF(OR({count_range}),COUNTIF({count_range},">0")&" of "&ROWS({count_range})&" parts purchased",""),"")'.format(
+            count_range=xl_range(PART_INFO_FIRST_ROW, purch_qty_col,
+                                 PART_INFO_LAST_ROW, purch_qty_col)
+        ),
+        wrk_formats['found_part_pct']
+    )
+    wks.write_comment(ORDER_HEADER, purch_qty_col,
+        'Copy the information below to the BOM import page of the distributor web site.')
+
+    # For every column in the order info range, enter the part order information.
+    for col_tag in ('purch', 'part_num', 'refs'):
+        enter_order_info(dist_col[col_tag], order_col[col_tag],
+                         numeric=order_col_numeric[col_tag],
+                         delimiter=order_delimiter[col_tag])
+
+    return start_col + num_cols  # Return column following the globals so we know where to start next set of cells.
+
+
+def get_part_html_tree(part, dist, get_html_tree_func, local_part_html, logger):
+    '''Get the HTML tree for a part from the given distributor website or local HTML.'''
+
+    logger.log(DEBUG_OBSESSIVE, '%s %s', dist, str(part.refs))
+
+    for extra_search_terms in set([part.fields.get('manf', ''), '']):
+        try:
+            # Search for part information using one of the following:
+            #    1) the distributor's catalog number.
+            #    2) the manufacturer's part number.
+            for key in (dist+'#', dist+SEPRTR+'cat#', 'manf#'):
+                if key in part.fields:
+                    return get_html_tree_func(dist, part.fields[key], extra_search_terms, local_part_html=local_part_html)
+            # No distributor or manufacturer number, so give up.
+            else:
+                logger.warning("No '%s#' or 'manf#' field: cannot lookup part %s at %s", dist, part.refs, dist)
+                return BeautifulSoup('<html></html>', 'lxml'), ''
+                #raise PartHtmlError
+        except PartHtmlError:
+            pass
+        except AttributeError:
+            break
+    logger.warning("Part %s not found at %s", part.refs, dist)
+    # If no HTML page was found, then return a tree for an empty page.
+    return BeautifulSoup('<html></html>', 'lxml'), ''
+
+
+def scrape_part(args):
+    '''Scrape the data for a part from each distributor website or local HTML.'''
+
+    id, part, distributor_dict, local_part_html, log_level = args # Unpack the arguments.
+
+    if multiprocessing.current_process().name == "MainProcess":
+        scrape_logger = logging.getLogger('kicost')
+    else:
+        scrape_logger = multiprocessing.get_logger()
+        handler = logging.StreamHandler(sys.stdout)
+        handler.setLevel(log_level)
+        scrape_logger.addHandler(handler)
+        scrape_logger.setLevel(log_level)
+
+    # Create dictionaries for the various items of part data from each distributor.
+    url = {}
+    part_num = {}
+    price_tiers = {}
+    qty_avail = {}
+
+    # Scrape the part data from each distributor website or the local HTML.
+    for d in distributor_dict:
+        try:
+            dist_module = getattr(distributor_imports, d)
+        except AttributeError:
+            dist_module = getattr(distributor_imports, distributor_dict[d]['module'])
+
+        # Get the HTML tree for the part.
+        html_tree, url[d] = get_part_html_tree(part, d, dist_module.get_part_html_tree, local_part_html, scrape_logger)
+
+        # Call the functions that extract the data from the HTML tree.
+        part_num[d] = dist_module.get_part_num(html_tree)
+        qty_avail[d] = dist_module.get_qty_avail(html_tree)
+        price_tiers[d] = dist_module.get_price_tiers(html_tree)
+
+    # Return the part data.
+    return id, url, part_num, price_tiers, qty_avail